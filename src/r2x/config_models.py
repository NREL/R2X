"""Configuration handler.

This script provides the base class to save the metadata for a given ReEDS scenario.
It can either read the information directly or throught a cases file.
"""

from dataclasses import field
from typing import Any, TypeVar
from functools import singledispatch

from pydantic import BaseModel

BaseModelConfigType = TypeVar("BaseModelConfigType", bound=BaseModel)


class BaseModelConfig(BaseModel):
    """Configuration of the Model.

    Attributes
    ----------
    fmap
        Dictionary with file to be parse
    defaults
        Default configuration for the model

    Raises
    ------
    AttributeError
    """

    defaults: dict[str, Any] = field(default_factory=dict)
    fmap: dict[str, Any] = field(default_factory=dict)

    @classmethod
    def get_field_mapping(cls) -> dict[type[BaseModel], dict[str, str]]:
        """Return a dict of {target_class: {target_field: source_field}}."""
        raise NotImplementedError

    def transform_field(self, field_name: str, target_class: type[BaseModel]) -> Any:
        """Define custom field transformations."""
        return getattr(self, field_name)

    def to_class(
        self, target_class: type[BaseModelConfigType], base_instance: BaseModel | None = None
    ) -> BaseModelConfigType:
        """Transform this model instance to another Pydantic model."""
        field_mappings = self.get_field_mapping().get(target_class, {})

        transformed_data = base_instance.model_dump() if base_instance is not None else {}

        for target_field, source_field in field_mappings.items():
            transformed_data[target_field] = self.transform_field(source_field, target_class)

        return target_class(**transformed_data)


class ReEDSConfig(BaseModelConfig):
    """ReEDs specific configuration."""

    solve_year: list[int] | int | None = None
    weather_year: int | None = None

    @classmethod
    def get_field_mapping(cls) -> dict[type[BaseModel], dict[str, str]]:
        """Return a dict of {target_class: {target_field: source_field}}."""
        return {
            PlexosConfig: {
                "model_year": "solve_year",
                "horizon_year": "weather_year",
            },
            SiennaConfig: {"model_year": "solve_year"},
        }


class PlexosConfig(BaseModelConfig):
    """Plexos specific configuration."""

    master_file: str | None = None
    model_name: str | None = None
    model_year: int | None = None
    horizon_year: int | None = None

    @classmethod
    def get_field_mapping(cls) -> dict[type[BaseModel], dict[str, str]]:
        """Return a dict of {target_class: {target_field: source_field}}."""
        return {
            SiennaConfig: {"model_year": "model_year"},
        }


class SiennaConfig(BaseModelConfig):
    """Sienna specific configuration."""

    model_year: int | None = None


class InfrasysConfig(BaseModelConfig):
    """Infrasys specific configuration."""

    reference_year: int | None = None

    @classmethod
    def get_field_mapping(cls) -> dict[type[BaseModel], dict[str, str]]:
        """Return a dict of {target_class: {target_field: source_field}}."""
        return {
            PlexosConfig: {
                "horizon_year": "reference_year",
            },
            SiennaConfig: {"model_year": "reference_year"},
        }


@singledispatch
def get_year(model_class: BaseModelConfig) -> int | None:
    """Extract year variable from `BaseModelConfig`."""
    raise NotImplementedError("No get_year implementation for this type")

<<<<<<< HEAD
@get_year.register
def _(model_class: SiennaConfig):
    return model_class.model_year


@get_year.register
def _(model_class: PlexosConfig):
    return model_class.horizon_year
=======
    INFRASYS = "INFRASYS"
    REEDS = "REEDS-US"
    PLEXOS = "PLEXOS"
    SIENNA = "SIENNA"
    PRAS = "PRAS"
    REEDS_INDIA = "REEDS-INDIA"


class ParserModels(StrEnum):
    """Enum of valid parser models supported."""

    INFRASYS = "INFRASYS"
    REEDS = "REEDS-US"
    PLEXOS = "PLEXOS"
    SIENNA = "SIENNA"
    REEDS_INDIA = "REEDS-INDIA"


class ExporterModels(StrEnum):
    """Enum of valid exporter models supported."""

    PLEXOS = "PLEXOS"
    SIENNA = "SIENNA"
    INFRASYS = "INFRASYS"


MODEL_CONFIGS = {
    Models.REEDS: ReEDSConfig,
    Models.PLEXOS: PlexosConfig,
    Models.SIENNA: SiennaConfig,
    Models.INFRASYS: InfrasysConfig,
    Models.REEDS_INDIA: ReEDSConfig,
}
>>>>>>> f8dce430
<|MERGE_RESOLUTION|>--- conflicted
+++ resolved
@@ -115,7 +115,7 @@
     """Extract year variable from `BaseModelConfig`."""
     raise NotImplementedError("No get_year implementation for this type")
 
-<<<<<<< HEAD
+
 @get_year.register
 def _(model_class: SiennaConfig):
     return model_class.model_year
@@ -123,39 +123,4 @@
 
 @get_year.register
 def _(model_class: PlexosConfig):
-    return model_class.horizon_year
-=======
-    INFRASYS = "INFRASYS"
-    REEDS = "REEDS-US"
-    PLEXOS = "PLEXOS"
-    SIENNA = "SIENNA"
-    PRAS = "PRAS"
-    REEDS_INDIA = "REEDS-INDIA"
-
-
-class ParserModels(StrEnum):
-    """Enum of valid parser models supported."""
-
-    INFRASYS = "INFRASYS"
-    REEDS = "REEDS-US"
-    PLEXOS = "PLEXOS"
-    SIENNA = "SIENNA"
-    REEDS_INDIA = "REEDS-INDIA"
-
-
-class ExporterModels(StrEnum):
-    """Enum of valid exporter models supported."""
-
-    PLEXOS = "PLEXOS"
-    SIENNA = "SIENNA"
-    INFRASYS = "INFRASYS"
-
-
-MODEL_CONFIGS = {
-    Models.REEDS: ReEDSConfig,
-    Models.PLEXOS: PlexosConfig,
-    Models.SIENNA: SiennaConfig,
-    Models.INFRASYS: InfrasysConfig,
-    Models.REEDS_INDIA: ReEDSConfig,
-}
->>>>>>> f8dce430
+    return model_class.horizon_year