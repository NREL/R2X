"""Create PLEXOS model from translated ReEDS data."""

<<<<<<< HEAD
import string
import uuid
=======
>>>>>>> dba399b8
import pluggy
from argparse import ArgumentParser
from collections.abc import Callable
from functools import partial
from importlib.resources import files
from typing import Any

from infrasys.component import Component
from loguru import logger
from plexosdb import PlexosSQLite
from plexosdb.enums import ClassEnum, CollectionEnum

from r2x.config_models import PlexosConfig, ReEDSConfig
from r2x.enums import ReserveType
from r2x.exporter.handler import BaseExporter, get_export_properties, get_export_records
from r2x.exporter.utils import (
    apply_extract_key,
    apply_flatten_key,
    apply_pint_deconstruction,
    apply_property_map,
    apply_valid_properties,
    get_reserve_type,
)
from r2x.models import (
    ACBus,
    Emission,
    EnergyReservoirStorage,
    Generator,
    HydroDispatch,
    HydroEnergyReservoir,
    HydroPumpedStorage,
    InterruptiblePowerLoad,
    LoadZone,
    MonitoredLine,
    PowerLoad,
    RenewableDispatch,
    RenewableNonDispatch,
    Reserve,
    ThermalStandard,
    Transformer2W,
    TransmissionInterface,
)
from r2x.models.branch import Line
from r2x.models.utils import Constraint
from r2x.units import get_magnitude
from r2x.utils import custom_attrgetter, get_enum_from_string, read_json

NESTED_ATTRIBUTES = {"ext", "bus", "services"}
TIME_SERIES_PROPERTIES = ["Min Provision", "Static Risk"]
DEFAULT_XML_TEMPLATE = "master_9.2R6_btu.xml"
EXT_PROPERTIES = {"UoS Charge", "Fixed Load"}

hookimpl = pluggy.HookimplMarker("r2x_plugin")


@hookimpl
def cli_arguments(parser: ArgumentParser):
    """CLI arguments for the plugin."""
    parser.add_argument(
        "--master-file",
        required=False,
        help="Plexos master file to use as template.",
    )


class PlexosExporter(BaseExporter):
    """Plexos exporter class."""

    def __init__(
        self,
        *args,
        plexos_scenario: str = "default",
        database_manager=None,
        xml_fname: str | None = None,
        **kwargs,
    ):
        super().__init__(*args, **kwargs)
        assert self.config.output_config
        assert self.config.input_config

        if not isinstance(self.config.output_config, PlexosConfig):
            msg = (
                f"Output config is of type {type(self.config.output_config)}. "
                "It should be type of `PlexosConfig`."
            )
            raise TypeError(msg)

        # Do not allow multiple years for the solve year.
        if isinstance(self.config.input_config, ReEDSConfig) and isinstance(
            self.config.input_config.solve_year, list
        ):
            msg = "Multiple solve years are not supported yet."
            raise NotImplementedError(msg)

        # Map relevant input configuration to output configuration
        self.output_config = self.config.input_config.to_class(PlexosConfig, self.config.output_config)
        self.plexos_scenario = plexos_scenario or self.output_config.model_name
        if not xml_fname and not (xml_fname := getattr(self.output_config, "master_file", None)):
            xml_fname = files("r2x.defaults").joinpath(DEFAULT_XML_TEMPLATE)  # type: ignore
            logger.debug("Using default XML template.")

        # Initialize PlexosDB
        self._db_mgr = database_manager or PlexosSQLite(xml_fname=xml_fname)
        self.plexos_scenario_id = self._db_mgr.get_scenario_id(scenario_name=plexos_scenario)

        self._setup_plexos_configuration()

    def _setup_plexos_configuration(self) -> None:
        self.property_map = self.output_config.defaults["plexos_property_map"]
        self.valid_properties = self.output_config.defaults["valid_properties"]
        self.default_units = self.output_config.defaults["default_units"]
        self.reserve_types = self.output_config.defaults["reserve_types"]

        self.simulation_objects = self.output_config.defaults["simulation_objects"]
        self.static_horizon_type = self.output_config.defaults["static_horizon_type"]
        self.static_horizons = self.output_config.defaults[self.static_horizon_type]
        self.static_model_type = self.output_config.defaults["static_model_type"]
        self.static_models = self.output_config.defaults[self.static_model_type]
        self.plexos_reports_fpath = self.output_config.defaults["plexos_reports"]

        # Set modeling years that will be used.
        assert isinstance(self.output_config.model_year, int)
        self.model_year: int = self.output_config.model_year
        self.weather_year: int = self.output_config.horizon_year or self.model_year

    def run(self, *args, new_database: bool = True, **kwargs) -> "PlexosExporter":
        """Run the exporter."""
        logger.info("Starting {}", self.__class__.__name__)

        self.time_series_to_csv(config=self.config, system=self.system, reference_year=self.weather_year)

        # If starting w/o a reference file we add our custom models and objects
        if new_database:
            self._add_simulation_objects()
            self._add_horizons()
            self._add_models()
            self._add_reports()
        self.add_constraints()
        self.add_topology()
        self.add_lines()
        self.add_transformers()
        self.add_interfaces()
        self.add_emissions()
        self.add_reserves()
        self.add_batteries()
        self.add_generators()
        self.add_storage()

        self._db_mgr.to_xml(fpath=f"{self.output_folder}/{self.config.name}.xml")

        return self

    def _get_time_series_properties(self, component):  # noqa: C901
        """Add time series object to certain plexos properties."""
        if not self.system.has_time_series(component):
            return

        if len(self.system.list_time_series(component)) > 1:
            # NOTE:@pedro this is a temporary fix for the multiple time series issue.
            return

        ts_metadata = self.system.get_time_series(component)

        config_dict = self.config.__dict__
        config_dict["name"] = self.config.name
        csv_fname = config_dict.get("time_series_fname", "${component_type}_${name}_${weather_year}.csv")
        string_template = string.Template(csv_fname)
        config_dict["component_type"] = f"{component.__class__.__name__}_{ts_metadata.variable_name}"
        config_dict["weather_year"] = self.weather_year
        csv_fname = string_template.safe_substitute(config_dict)
        csv_fpath = self.ts_directory / csv_fname
        time_series_property: dict[str, Any] = {"Data File": str(csv_fpath)}

        # Property with time series can change. Validate this option based on the component type.
        match component:
            case InterruptiblePowerLoad():
                time_series_property["Fixed Load"] = "0"
            case PowerLoad():
                time_series_property["Load"] = "0"
            case RenewableDispatch():
                time_series_property["Rating"] = "0"
                time_series_property["Load Subtracter"] = "0"
            case RenewableNonDispatch():
                time_series_property["Rating"] = "0"
                time_series_property["Load Subtracter"] = "0"
            case Reserve():
                match component.reserve_type:
                    case ReserveType.SPINNING:
                        time_series_property["Min Provision"] = "0"
                    case ReserveType.FLEXIBILITY:
                        time_series_property["Min Provision"] = "0"
                    case ReserveType.REGULATION:
                        time_series_property["Static Risk"] = "0"
                    case _:
                        raise NotImplementedError(f"Reserve {component.type} not supported")
            case HydroDispatch():
                variable_name = self.system.get_time_series(component).variable_name
                if not variable_name:
                    return None
                property_name = self.property_map.get(variable_name, None)
                if property_name:
                    time_series_property[property_name] = "0"
            case HydroEnergyReservoir():
                time_series_property["Fixed Load"] = "0"
            case ThermalStandard():
                variable_name = self.system.get_time_series(component).variable_name
                if not variable_name:
                    return None
                property_name = self.property_map.get(variable_name, None)
                if property_name:
                    time_series_property[property_name] = "0"
            case _:
                raise NotImplementedError(f"Time Series for {component.label} not supported yet.")
        return time_series_property

    def insert_component_properties(
        self,
        component_type: type["Component"],
        /,
        *,
        parent_class: ClassEnum,
        parent_object_name: str = "System",
        collection: CollectionEnum,
        child_class: ClassEnum | None = None,
        filter_func: Callable | None = None,
        scenario: str | None = None,
        records: list[dict] | None = None,
        exclude_fields: set[str] | None = NESTED_ATTRIBUTES,
    ) -> None:
        """Bulk insert properties from selected component type."""
        logger.debug("Adding {} table properties...", component_type.__name__)
        scenario = scenario or self.plexos_scenario
        if not records:
            records = [
                component.model_dump(
                    exclude_none=True, exclude=exclude_fields, mode="python", serialize_as_any=True
                )
                for component in self.system.get_components(component_type, filter_func=filter_func)
            ]

        if not records:
            logger.warning("No components found for type {}", component_type)
            return

        collection_properties = self._db_mgr.get_valid_properties(
            collection, parent_class=parent_class, child_class=child_class
        )
        # property_names = [key[0] for key in collection_properties]
        match component_type.__name__:
            case "EnergyReservoirStorage":
                custom_map = {"active_power": "Max Power", "storage_capacity": "Capacity"}
            case "Line":
                custom_map = {"rating": "Max Flow"}
            case _:
                custom_map = {}
        property_map = self.property_map | custom_map

        export_records = get_export_records(
            records,
            partial(apply_operation_cost),
            partial(apply_extract_key, key="ext", keys_to_extract=EXT_PROPERTIES),
            partial(apply_flatten_key, keys_to_flatten={"active_power_limits", "active_power_flow_limits"}),
            partial(apply_property_map, property_map=property_map),
            partial(apply_pint_deconstruction, unit_map=self.default_units),
            partial(apply_valid_properties, valid_properties=collection_properties, add_name=True),
        )
        self._db_mgr.add_property_from_records(
            export_records,
            parent_class=parent_class,
            parent_object_name=parent_object_name,
            collection=collection,
            scenario=scenario,
        )

    def add_component_category(
        self,
        component_type: type["Component"],
        class_enum: ClassEnum,
        category_attribute: str = "category",
        filter_func: Callable | None = None,
    ):
        """Add all categories for a component type."""
        component_categories = {
            custom_attrgetter(component, category_attribute)
            for component in self.system.get_components(component_type, filter_func=filter_func)
        }

        existing_rank = self._db_mgr.get_category_max_id(class_enum)
        class_id = self._db_mgr.get_class_id(class_enum)
        categories = [
            (class_id, rank, category or "")
            for rank, category in enumerate(
                sorted(component_categories, key=lambda x: (x is None, x)), start=existing_rank + 1
            )
        ]

        # Maybe replace `t_category` with right schema.
        with self._db_mgr._conn as conn:
            conn.executemany("INSERT into t_category(class_id, rank, name) values (?,?,?)", categories)
        return

    def bulk_insert_objects(
        self,
        component_type: type["Component"],
        class_enum: ClassEnum,
        collection_enum: CollectionEnum,
        category_attribute: str = "category",
        name_prefix: str = "",
        filter_func: Callable | None = None,
    ):
        """Bulk insert objects to the database."""
        logger.debug("Adding plexos objects for component type {}", component_type.__name__)

        query = """
        SELECT
            t_category.name
            ,t_category.category_id
        FROM
            t_category
        LEFT JOIN
            t_class ON t_class.class_id = t_category.class_id
        WHERE
            t_class.name = :class_name
        """
        categories_ids = {
            key: value for key, value in self._db_mgr.query(query, params={"class_name": class_enum})
        }
        class_id = self._db_mgr.get_class_id(class_enum)

        objects = [
            (
                class_id,
                component.name + name_prefix,
                self._get_category_id(component, category_attribute, categories_ids),
                str(uuid.uuid4()),
            )
            for component in self.system.get_components(component_type, filter_func=filter_func)
        ]
        object_names = tuple(d[1] for d in objects)
        if not objects:
            logger.warning("No components found for type' {}", component_type)
            return
        with self._db_mgr._conn as conn:
            conn.executemany(
                "INSERT into t_object(class_id, name, category_id, GUID) values (?,?,?,?)", objects
            )

        # Add system membership
        system_object_id = self._db_mgr.get_object_id("System", class_name=ClassEnum.System)
        system_class_id = self._db_mgr.get_class_id(ClassEnum.System)
        collection_id = self._db_mgr.get_collection_id(
            collection_enum, parent_class=ClassEnum.System, child_class=class_enum
        )
        objects_placeholders = ", ".join("?" * len(object_names))
        membership_query = f"""
            INSERT into t_membership(
              parent_class_id, parent_object_id,
              collection_id, child_class_id, child_object_id
            )
            SELECT
                ? as parent_class_id,
                ? as parent_object_id,
                ? as collection_id,
                ? as child_class_id,
                object_id as child_object_id
            FROM
              t_object
            WHERE
              class_id = ?
              and t_object.name in ({objects_placeholders})
        """
        query_parameters = (
            system_class_id,
            system_object_id,
            collection_id,
            class_id,
            class_id,
            *object_names,
        )
        self._db_mgr.execute_query(membership_query, query_parameters)

        # Enable all classes that we add into the database.
        # Some are disabled by default.
        self._db_mgr.execute_query(f"UPDATE t_class SET is_enabled=1 WHERE t_class.name='{class_enum}'")
        return

    def add_topology(self) -> None:
        """Create network topology on Plexos."""
        # Adding Regions
        self.add_component_category(ACBus, category_attribute="area.name", class_enum=ClassEnum.Region)
        self.bulk_insert_objects(
            ACBus,
            category_attribute="area.name",
            class_enum=ClassEnum.Region,
            collection_enum=CollectionEnum.Regions,
        )
        self.insert_component_properties(
            ACBus, parent_class=ClassEnum.System, collection=CollectionEnum.Regions
        )
        for bus in self.system.get_components(ACBus, filter_func=lambda x: x.ext):
            collection_properties = self._db_mgr.get_valid_properties(
                collection=CollectionEnum.Zones, parent_class=ClassEnum.System, child_class=ClassEnum.Zone
            )
            properties = get_export_properties(
                bus.ext,
                partial(apply_property_map, property_map=self.property_map),
                partial(apply_pint_deconstruction, unit_map=self.default_units),
                partial(apply_valid_properties, valid_properties=collection_properties),
            )
            if properties:
                for property_name, property_value in properties.items():
                    self._db_mgr.add_property(
                        bus.name,
                        property_name,
                        property_value,
                        object_class=ClassEnum.Region,
                        collection=CollectionEnum.Regions,
                        scenario=self.plexos_scenario,
                    )

        # Adding Zones
        # self.add_component_category(LoadZone, class_enum=ClassEnum.Zone)
        self.bulk_insert_objects(LoadZone, class_enum=ClassEnum.Zone, collection_enum=CollectionEnum.Zones)
        self.insert_component_properties(
            LoadZone, parent_class=ClassEnum.System, collection=CollectionEnum.Zones
        )

        # Adding nodes
        # NOTE: For nodes, we do not add category.
        # self.add_component_category(ACBus, class_enum=ClassEnum.Node)
        self.bulk_insert_objects(ACBus, class_enum=ClassEnum.Node, collection_enum=CollectionEnum.Nodes)
        self.insert_component_properties(
            ACBus, parent_class=ClassEnum.System, collection=CollectionEnum.Nodes
        )

        # Add node memberships to zone and regions.
        # On our default Plexos translation, both Zones and Regions are child of the Node class.
        for bus in self.system.get_components(ACBus):
            bus_load_zone = bus.load_zone
            self._db_mgr.add_membership(
                bus.name,
                bus.name,  # Zone has the same name
                parent_class=ClassEnum.Node,
                child_class=ClassEnum.Region,
                collection=CollectionEnum.Region,
            )
            if bus_load_zone is None:
                continue
            self._db_mgr.add_membership(
                bus.name,
                bus_load_zone.name,
                parent_class=ClassEnum.Node,
                child_class=ClassEnum.Zone,
                collection=CollectionEnum.Zone,
            )

        # Adding load time series
        logger.debug("Adding load time series properties")
        for component in self.system.get_components(
            PowerLoad, filter_func=lambda component: self.system.has_time_series(component)
        ):
            time_series_properties = self._get_time_series_properties(component)
            if time_series_properties:
                text = time_series_properties.pop("Data File")
                for property_name, property_value in time_series_properties.items():
                    self._db_mgr.add_property(
                        component.bus.name,
                        property_name,
                        property_value,
                        object_class=ClassEnum.Region,
                        collection=CollectionEnum.Regions,
                        scenario=self.plexos_scenario,
                        text={"Data File": text},
                    )
        return

    def add_lines(self) -> None:
        """Add transmission lines that connect topology elements."""
        # Adding Lines
        # NOTE: The default line on Plexos is a `MonitoredLine` without category. If we need to add a category
        # in the future, we will uncomment the line below with the pertinent category name.
        self.add_component_category(MonitoredLine, class_enum=ClassEnum.Line)
        self.bulk_insert_objects(Line, class_enum=ClassEnum.Line, collection_enum=CollectionEnum.Lines)
        self.insert_component_properties(Line, parent_class=ClassEnum.System, collection=CollectionEnum.Lines)
        self.bulk_insert_objects(
            MonitoredLine, class_enum=ClassEnum.Line, collection_enum=CollectionEnum.Lines
        )
        self.insert_component_properties(
            MonitoredLine, parent_class=ClassEnum.System, collection=CollectionEnum.Lines
        )

        # Add additional properties if any and membersips
        collection_properties = self._db_mgr.get_valid_properties(
            collection=CollectionEnum.Lines, parent_class=ClassEnum.System, child_class=ClassEnum.Line
        )
        for line in self.system.get_components(MonitoredLine, Line):
            properties = get_export_properties(
                line.ext,
                partial(apply_property_map, property_map=self.property_map),
                partial(apply_pint_deconstruction, unit_map=self.default_units),
                partial(apply_valid_properties, valid_properties=collection_properties),
            )
            for property_name, property_value in properties.items():
                self._db_mgr.add_property(
                    line.name,
                    property_name,
                    property_value,
                    object_class=ClassEnum.Line,
                    collection=CollectionEnum.Lines,
                    scenario=self.plexos_scenario,
                )
            self._db_mgr.add_membership(
                line.name,
                line.from_bus.name,
                parent_class=ClassEnum.Line,
                child_class=ClassEnum.Node,
                collection=CollectionEnum.NodeFrom,
            )
            self._db_mgr.add_membership(
                line.name,
                line.to_bus.name,
                parent_class=ClassEnum.Line,
                child_class=ClassEnum.Node,
                collection=CollectionEnum.NodeTo,
            )
        return

    def add_transformers(self) -> None:
        """Add Transformer objects to the database."""
        self.add_component_category(Transformer2W, class_enum=ClassEnum.Transformer)
        self.bulk_insert_objects(
            Transformer2W, class_enum=ClassEnum.Transformer, collection_enum=CollectionEnum.Transformers
        )
        self.insert_component_properties(
            Transformer2W, parent_class=ClassEnum.System, collection=CollectionEnum.Transformers
        )
        for transformer in self.system.get_components(Transformer2W):
            self._db_mgr.add_membership(
                transformer.name,
                transformer.from_bus.name,
                parent_class=ClassEnum.Transformer,
                child_class=ClassEnum.Node,
                collection=CollectionEnum.NodeFrom,
            )
            self._db_mgr.add_membership(
                transformer.name,
                transformer.to_bus.name,
                parent_class=ClassEnum.Transformer,
                child_class=ClassEnum.Node,
                collection=CollectionEnum.NodeTo,
            )
        return

    def add_interfaces(self) -> None:
        """Add transmission interfaces."""
        self.bulk_insert_objects(
            TransmissionInterface,
            class_enum=ClassEnum.Interface,
            collection_enum=CollectionEnum.Interfaces,
        )
        self.insert_component_properties(
            TransmissionInterface, parent_class=ClassEnum.System, collection=CollectionEnum.Interfaces
        )

    def add_constraints(self) -> None:
        """Add custom constraints."""
        self.bulk_insert_objects(
            Constraint,
            class_enum=ClassEnum.Constraint,
            collection_enum=CollectionEnum.Constraints,
        )
        collection_properties = self._db_mgr.get_valid_properties(
            collection=CollectionEnum.Constraints,
            parent_class=ClassEnum.System,
            child_class=ClassEnum.Constraint,
        )
        for constraint in self.system.get_components(Constraint):
            properties = get_export_properties(
                constraint.ext,
                partial(apply_property_map, property_map=self.property_map),
                partial(apply_pint_deconstruction, unit_map=self.default_units),
                partial(apply_valid_properties, valid_properties=collection_properties),
            )

            if properties:
                for property_name, property_value in properties.items():
                    self._db_mgr.add_property(
                        constraint.name,
                        property_name,
                        property_value,
                        object_class=ClassEnum.Constraint,
                        collection=CollectionEnum.Constraints,
                        scenario=self.plexos_scenario,
                    )

        return

    def add_emissions(self) -> None:
        """Add emission objects to the database."""
        logger.debug("Adding Emission objects...")
        self._db_mgr.execute_query(
            f"UPDATE t_class SET is_enabled=1 WHERE t_class.name='{ClassEnum.Emission}'"
        )
        # Getting all unique emission types (e.g., CO2, NOX) from the emissions objects.
        # NOTE: On Plexos, we need to add each emission type individually to the Emission class
        emission_types = set(
            map(lambda x: x.emission_type, list(self.system.get_supplemental_attributes(Emission)))
        )
        for emission_type in emission_types:
            self._db_mgr.add_object(
                emission_type,
                ClassEnum.Emission,
                CollectionEnum.Emissions,
            )

            # Add emission caps from emission_cap.py if added.
            emission_constraint_name = f"Annual_{emission_type}_cap"
            collection_properties = self._db_mgr.get_valid_properties(
                collection=CollectionEnum.Constraints,
                parent_class=ClassEnum.Emission,
                child_class=ClassEnum.Constraint,
            )
            for constraint in self.system.get_components(
                Constraint, filter_func=lambda x: x.name == emission_constraint_name
            ):
                self._db_mgr.add_membership(
                    emission_type,
                    constraint.name,
                    parent_class=ClassEnum.Emission,
                    child_class=ClassEnum.Constraint,
                    collection=CollectionEnum.Constraints,
                )
                properties = get_export_properties(
                    constraint.ext[emission_type],
                    partial(apply_property_map, property_map=self.property_map),
                    partial(apply_pint_deconstruction, unit_map=self.default_units),
                    partial(apply_valid_properties, valid_properties=collection_properties),
                )
                if properties:
                    for property_name, property_value in properties.items():
                        self._db_mgr.add_property(
                            constraint.name,
                            property_name,
                            property_value,
                            object_class=ClassEnum.Constraint,
                            parent_object_name=emission_type,
                            parent_class=ClassEnum.Emission,
                            collection=CollectionEnum.Constraints,
                            scenario=self.plexos_scenario,
                        )
        return

    def add_reserves(self) -> None:
        """Add system reserves to the database.

        This method only appends the information for the type of reserves. Each
        generator that contributes to the reserve will add the membership for
        the type of reserve as a child membership.
        """
        # Adding reserves
        # self.add_component_category(Reserve, class_enum=ClassEnum.Reserve)
        self.bulk_insert_objects(
            Reserve, class_enum=ClassEnum.Reserve, collection_enum=CollectionEnum.Reserves
        )

        self.insert_component_properties(
            Reserve,
            parent_class=ClassEnum.System,
            collection=CollectionEnum.Reserves,
            exclude_fields=NESTED_ATTRIBUTES | {"max_requirement"},
        )
        for reserve in self.system.get_components(Reserve):
            properties: dict[str, Any] = {}
            properties["Type"] = get_reserve_type(
                reserve_type=reserve.reserve_type,
                reserve_direction=reserve.direction,
                reserve_types=self.reserve_types,
            )
            properties["Is Enabled"] = "-1" if reserve.available else "0"
            properties["Mutually Exclusive"] = True

            for property, value in properties.items():
                self._db_mgr.add_property(
                    reserve.name,
                    property,
                    value,
                    object_class=ClassEnum.Reserve,
                    collection=CollectionEnum.Reserves,
                    scenario=self.plexos_scenario,
                )
            time_series_properties = self._get_time_series_properties(reserve)
            if time_series_properties:
                text = time_series_properties.pop("Data File")
                for property_name, property_value in time_series_properties.items():
                    self._db_mgr.add_property(
                        reserve.name,
                        property_name,
                        property_value,
                        object_class=ClassEnum.Reserve,
                        collection=CollectionEnum.Reserves,
                        scenario=self.plexos_scenario,
                        text={"Data File": text},
                    )

            # Add Regions properties. Currently, we only add the load_risk
            component_dict = reserve.model_dump(
                exclude_none=True, exclude=NESTED_ATTRIBUTES | {"max_requirement"}
            )

            if not reserve.region:
                return
            reserve_region = reserve.region
            assert reserve_region is not None
            regions = self.system.get_components(
                ACBus, filter_func=lambda x: x.load_zone.name == reserve_region.name
            )

            collection_properties = self._db_mgr.get_valid_properties(
                collection=CollectionEnum.Regions,
                parent_class=ClassEnum.Reserve,
                child_class=ClassEnum.Region,
            )
            for region in regions:
                self._db_mgr.add_membership(
                    reserve.name,
                    region.name,  # Zone has the same name
                    parent_class=ClassEnum.Reserve,
                    child_class=ClassEnum.Region,
                    collection=CollectionEnum.Regions,
                )
                properties = get_export_properties(
                    component_dict,
                    partial(apply_property_map, property_map=self.property_map),
                    partial(apply_pint_deconstruction, unit_map=self.default_units),
                    partial(apply_valid_properties, valid_properties=collection_properties),
                )
                if properties:
                    for property_name, property_value in properties.items():
                        self._db_mgr.add_property(
                            region.name,
                            property_name,
                            property_value,
                            object_class=ClassEnum.Region,
                            parent_object_name=reserve.name,
                            parent_class=ClassEnum.Reserve,
                            collection=CollectionEnum.Regions,
                            scenario=self.plexos_scenario,
                        )
        return

    def add_generators(self):
        """Add generator objects to the database."""

        # Add generator objects excluding batteries
        def exclude_battery(component):
            return not isinstance(component, EnergyReservoirStorage)

        self.add_component_category(Generator, class_enum=ClassEnum.Generator, filter_func=exclude_battery)
        self.bulk_insert_objects(
            Generator,
            class_enum=ClassEnum.Generator,
            collection_enum=CollectionEnum.Generators,
            filter_func=exclude_battery,
        )
        self.insert_component_properties(
            Generator,
            parent_class=ClassEnum.System,
            collection=CollectionEnum.Generators,
            filter_func=exclude_battery,
            exclude_fields=[],
        )

        # Add generator memberships
        logger.debug("Adding generator memberships")
        for generator in self.system.get_components(Generator, filter_func=exclude_battery):
            self._db_mgr.add_membership(
                generator.name,
                generator.bus.name,
                parent_class=ClassEnum.Generator,
                child_class=ClassEnum.Node,
                collection=CollectionEnum.Nodes,
            )
            properties = self._get_time_series_properties(generator)
            if properties:
                text = properties.pop("Data File")
                for property_name, property_value in properties.items():
                    self._db_mgr.add_property(
                        generator.name,
                        property_name,
                        property_value,
                        object_class=ClassEnum.Generator,
                        collection=CollectionEnum.Generators,
                        scenario=self.plexos_scenario,
                        text={"Data File": text},
                    )
            if generator.services:
                for service in generator.services:
                    match service:
                        case Reserve():
                            self._db_mgr.add_membership(
                                service.name,
                                generator.name,
                                parent_class=ClassEnum.Reserve,
                                child_class=ClassEnum.Generator,
                                collection=CollectionEnum.Generators,
                            )
                        case _:
                            raise NotImplementedError(f"{service} not yet implemented for generator.")

        # NOTE: This needs to be optimized. It is currently slow.
        logger.debug("Adding generator emisssions memberships")
        for emission in self.system.get_supplemental_attributes(Emission):
            for generator in self.system.get_components_with_supplemental_attribute(emission):
                self._db_mgr.add_membership(
                    emission.emission_type,
                    generator.name,
                    parent_class=ClassEnum.Emission,
                    child_class=ClassEnum.Generator,
                    collection=CollectionEnum.Generators,
                )
                self._db_mgr.add_property(
                    generator.name,
                    self.property_map["rate"],
                    get_magnitude(emission.rate),
                    object_class=ClassEnum.Generator,
                    parent_class=ClassEnum.Emission,
                    parent_object_name=emission.emission_type,
                    collection=CollectionEnum.Generators,
                    scenario=self.plexos_scenario,
                )

    def add_batteries(self):
        """Add battery objects to the database."""
        # Add battery objects
        self.add_component_category(EnergyReservoirStorage, class_enum=ClassEnum.Battery)
        self.bulk_insert_objects(
            EnergyReservoirStorage,
            class_enum=ClassEnum.Battery,
            collection_enum=CollectionEnum.Batteries,
        )
        self.insert_component_properties(
            EnergyReservoirStorage, parent_class=ClassEnum.System, collection=CollectionEnum.Batteries
        )
        # Add battery memberships
        for battery in self.system.get_components(EnergyReservoirStorage):
            self._db_mgr.add_membership(
                battery.name,
                battery.bus.name,
                parent_class=ClassEnum.Battery,
                child_class=ClassEnum.Node,
                collection=CollectionEnum.Nodes,
            )
            if battery.services:
                for service in battery.services:
                    match service:
                        case Reserve():
                            self._db_mgr.add_membership(
                                service.name,
                                battery.name,
                                parent_class=ClassEnum.Reserve,
                                child_class=ClassEnum.Battery,
                                collection=CollectionEnum.Batteries,
                            )
                        case _:
                            raise NotImplementedError(f"{service} not yet implemented for generator.")

    def add_storage(self):
        """Add storage objects to the database."""
        # Add pump storage objects
        self.add_component_category(
            HydroPumpedStorage, category_attribute="head", class_enum=ClassEnum.Storage
        )
        self.add_component_category(
            HydroPumpedStorage, category_attribute="tail", class_enum=ClassEnum.Storage
        )
        self.bulk_insert_objects(
            HydroPumpedStorage,
            class_enum=ClassEnum.Storage,
            category_attribute="head",
            collection_enum=CollectionEnum.Storages,
            name_prefix="_head",
        )
        self.bulk_insert_objects(
            HydroPumpedStorage,
            class_enum=ClassEnum.Storage,
            category_attribute="tail",
            collection_enum=CollectionEnum.Storages,
            name_prefix="_tail",
        )

        head_storage = [
            component.model_dump(exclude_none=True, exclude=NESTED_ATTRIBUTES)
            for component in self.system.get_components(HydroPumpedStorage)
        ]
        for component in head_storage:
            component["name"] += "_head"
        self.insert_component_properties(
            HydroPumpedStorage,
            parent_class=ClassEnum.System,
            collection=CollectionEnum.Storages,
            records=head_storage,
        )
        tail_storage = [
            component.model_dump(exclude_none=True, exclude=NESTED_ATTRIBUTES)
            for component in self.system.get_components(HydroPumpedStorage)
        ]
        for component in tail_storage:
            component["name"] += "_tail"
        self.insert_component_properties(
            HydroPumpedStorage,
            parent_class=ClassEnum.System,
            collection=CollectionEnum.Storages,
            records=tail_storage,
        )

        for phs in self.system.get_components(HydroPumpedStorage):
            head_name = f"{phs.name}_head"
            tail_name = f"{phs.name}_tail"
            self._db_mgr.add_membership(
                phs.name,
                head_name,
                parent_class=ClassEnum.Generator,
                child_class=ClassEnum.Storage,
                collection=CollectionEnum.HeadStorage,
            )
            self._db_mgr.add_membership(
                phs.name,
                tail_name,
                parent_class=ClassEnum.Generator,
                child_class=ClassEnum.Storage,
                collection=CollectionEnum.TailStorage,
            )
        return

    def _add_simulation_objects(self):
        for simulation_object in self.simulation_objects:
            collection_enum = get_enum_from_string(simulation_object["collection_name"], CollectionEnum)
            class_enum: ClassEnum = get_enum_from_string(simulation_object["class_name"], ClassEnum)
            for objects in simulation_object["attributes"]:
                self._db_mgr.add_object(
                    objects["name"],
                    class_enum,
                    collection_enum,
                    category_name=objects["category"] or "-",
                )

            # Add attributes
            property_list = self.output_config.defaults[simulation_object["class_name"]]
            for attributes in property_list["attributes"]:
                self._db_mgr.add_attribute(
                    object_name=attributes["name"],
                    object_class=get_enum_from_string(attributes["class"], ClassEnum),
                    attribute_class=class_enum,
                    attribute_name=attributes["attribute"],
                    attribute_value=attributes["value"],
                )

    def _add_horizons(self):
        logger.info("Adding model horizon")
        for horizon, values in self.static_horizons.items():
            self._db_mgr.add_object(
                horizon,
                ClassEnum.Horizon,
                CollectionEnum.Horizons,
            )
            for attribute, attribute_value in values["attributes"].items():
                self._db_mgr.add_attribute(
                    object_name=horizon,
                    object_class=ClassEnum.Horizon,
                    attribute_class=ClassEnum.Horizon,
                    attribute_name=attribute,
                    attribute_value=attribute_value,
                )

    def _add_models(self):
        for model, values in self.static_models.items():
            self._db_mgr.add_object(
                model,
                ClassEnum.Model,
                CollectionEnum.Models,
                category_name=values["category"],
            )
            for attribute, attribute_value in values["attributes"].items():
                self._db_mgr.add_attribute(
                    object_name=model,
                    object_class=ClassEnum.Model,
                    attribute_class=ClassEnum.Model,
                    attribute_name=attribute,
                    attribute_value=attribute_value,
                )
            for child_class_name, child_object_name in values["memberships"].items():
                collection_enum = get_enum_from_string(child_class_name, CollectionEnum)
                child_class = get_enum_from_string(child_class_name, ClassEnum)
                self._db_mgr.add_membership(
                    model,
                    child_object_name,
                    parent_class=ClassEnum.Model,
                    child_class=child_class,
                    collection=collection_enum,
                )
            self._db_mgr.add_membership(
                model,
                self.plexos_scenario,
                parent_class=ClassEnum.Model,
                child_class=ClassEnum.Scenario,
                collection=CollectionEnum.Scenarios,
            )
        return

    def _add_reports(self):
        logger.debug("Using {} for reports.", self.plexos_reports_fpath)
        report_objects = read_json(self.plexos_reports_fpath)

        for report_object in report_objects:
            report_object["collection"] = get_enum_from_string(report_object["collection"], CollectionEnum)
            report_object["parent_class"] = get_enum_from_string(report_object["parent_class"], ClassEnum)
            report_object["child_class"] = get_enum_from_string(report_object["child_class"], ClassEnum)
            self._db_mgr.add_report(**report_object)
        return

    def _get_category_id(self, component, category_attribute, categories_ids, default_category="-"):
        category_to_get = custom_attrgetter(component, category_attribute)

        if category_to_get not in categories_ids:
            return categories_ids[default_category]
        return categories_ids[category_to_get]


def apply_operation_cost(component: dict) -> dict[str, Any]:
    """Parse Infrasys Operation Cost into Plexos Records."""
    if not (cost := component.get("operation_cost")):
        return component
    match cost["class_type"]:
        case "ThermalGenerationCost":
            if shut_down := cost.get("start_up"):
                component["Start Cost"] = shut_down
            if shut_down := cost.get("shut_down"):
                component["Shutdown Cost"] = shut_down

            if cost.get("variable"):
                component = _variable_type_parsing(component, cost)
        case _:
            pass
    return component


def _variable_type_parsing(component: dict, cost_dict: dict[str, Any]) -> dict[str, Any]:
    fuel_curve = cost_dict["variable"]
    value_curve_type = cost_dict["value_curve_type"]
    variable_type = cost_dict["variable_type"]
    function_data = fuel_curve["value_curve"]["function_data"]
    match variable_type:
        case "FuelCurve":
            match value_curve_type:
                case "AverageRateCurve":
                    component["Heat Rate"] = function_data.proportional_term
                case "InputOutputCurve":
                    raise NotImplementedError("`InputOutputCurve` not yet implemented on Plexos exporter.")
        case "CostCurve":
            pass

    if fuel_cost := fuel_curve.get("fuel_cost"):
        component["Fuel Price"] = fuel_cost
    if vom_cost := fuel_curve.get("vom_cost"):
        component["VO&M Charge"] = vom_cost["function_data"].proportional_term

    return component<|MERGE_RESOLUTION|>--- conflicted
+++ resolved
@@ -1,10 +1,8 @@
 """Create PLEXOS model from translated ReEDS data."""
 
-<<<<<<< HEAD
+
 import string
 import uuid
-=======
->>>>>>> dba399b8
 import pluggy
 from argparse import ArgumentParser
 from collections.abc import Callable
