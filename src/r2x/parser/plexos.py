"""Functions related to parsers."""

from datetime import datetime, timedelta
import importlib
from importlib.resources import files
from pathlib import Path, PureWindowsPath
from argparse import ArgumentParser
import pandas as pd
import re

from pint import UndefinedUnitError, Quantity
import polars as pl
import numpy as np
from loguru import logger
from infrasys.exceptions import ISNotStored
from infrasys.time_series_models import SingleTimeSeries
from infrasys.value_curves import InputOutputCurve, AverageRateCurve
from infrasys.cost_curves import FuelCurve
from infrasys.function_data import (
    LinearFunctionData,
    QuadraticFunctionData,
)

from r2x.units import ureg
from r2x.api import System
from r2x.config import Scenario
from r2x.enums import ACBusTypes, ReserveDirection, ReserveType, PrimeMoversType
from r2x.exceptions import ModelError, ParserError
from plexosdb import PlexosSQLite
from plexosdb.enums import ClassEnum, CollectionEnum
from r2x.models.costs import ThermalGenerationCost, RenewableGenerationCost, HydroGenerationCost
from r2x.models import (
    ACBus,
    Generator,
    GenericBattery,
    MonitoredLine,
    PowerLoad,
    Reserve,
    LoadZone,
    ReserveMap,
    TransmissionInterface,
    TransmissionInterfaceMap,
    RenewableGen,
    ThermalGen,
    HydroDispatch,
)
from r2x.utils import validate_string

from .handler import PCMParser
from .parser_helpers import (
    handle_leap_year_adjustment,
    fill_missing_timestamps,
    resample_data_to_hourly,
    filter_property_dates,
    field_filter,
    prepare_ext_field,
<<<<<<< HEAD
    construct_pwl_from_quadtratic,
=======
>>>>>>> d1a61f0c
)

models = importlib.import_module("r2x.models")

R2X_MODELS = importlib.import_module("r2x.models")
BASE_WEATHER_YEAR = 2007
XML_FILE_KEY = "xml_file"
PROPERTY_SV_COLUMNS_BASIC = ["name", "value"]
PROPERTY_SV_COLUMNS_NAMEYEAR = ["name", "year", "month", "day", "period", "value"]
PROPERTY_TS_COLUMNS_BASIC = ["year", "month", "day", "period", "value"]
PROPERTY_TS_COLUMNS_MULTIZONE = ["year", "month", "day", "period"]
PROPERTY_TS_COLUMNS_PIVOT = ["year", "month", "day"]
PROPERTY_TS_COLUMNS_YM = ["year", "month"]
PROPERTY_TS_COLUMNS_MDP = ["month", "day", "period"]
PROPERTY_TS_COLUMNS_MONTH_PIVOT = [
    "name",
    "m01",
    "m02",
    "m03",
    "m04",
    "m05",
    "m06",
    "m07",
    "m08",
    "m09",
    "m10",
    "m11",
    "m12",
]
DEFAULT_QUERY_COLUMNS_SCHEMA = {  # NOTE: Order matters
    "membership_id": pl.Int64,
    "parent_object_id": pl.Int32,
    "parent_object_name": pl.String,
    "parent_class_name": pl.String,
    "child_class_name": pl.String,
    "category": pl.String,
    "object_id": pl.Int32,
    "name": pl.String,
    "property_name": pl.String,
    "property_unit": pl.String,
    "property_value": pl.Float32,
    "band": pl.Int32,
    "date_from": pl.String,
    "date_to": pl.String,
    "memo": pl.String,
    "scenario_category": pl.String,
    "scenario": pl.String,
    "action": pl.String,
    "data_file_tag": pl.String,
    "data_file": pl.String,
    "variable_tag": pl.String,
    "timeslice_tag": pl.String,
    "timeslice": pl.String,
    "timeslice_value": pl.Float32,
    "data_text": pl.String,
}
DEFAULT_PROPERTY_COLUMNS = [
    "band",
    "property_name",
    "property_value",
    "property_unit",
    "data_file",
    "variable",
    "action",
    "variable_tag",
    "variable_default",
    "timeslice",
    "timeslice_value",
]
DEFAULT_INDEX = ["object_id", "name", "category"]


def cli_arguments(parser: ArgumentParser):
    """CLI arguments for the plugin."""
    parser.add_argument(
        "--model",
        required=False,
        help="Plexos model to translate",
    )


class PlexosParser(PCMParser):
    """Plexos parser class."""

    def __init__(self, *args, xml_file: str | None = None, **kwargs) -> None:
        super().__init__(*args, **kwargs)
        assert self.config.run_folder
        self.run_folder = Path(self.config.run_folder)
        self.system = System(name=self.config.name, auto_add_composed_components=True)
        self.property_map = self.config.defaults["plexos_property_map"]
        self.device_map = self.config.defaults["plexos_device_map"]
        self.fuel_map = self.config.defaults["plexos_fuel_map"]
        self.device_match_string = self.config.defaults["device_name_inference_map"]
        self.generator_models = self.config.defaults["generator_models"]

        # TODO(pesap): Rename exceptions to include R2X
        # https://github.com/NREL/R2X/issues/5
        # R2X needs at least one of this maps defined to correctly work.
        if not self.fuel_map and not self.device_map and not self.device_match_string:
            msg = (
                "Neither `plexos_fuel_map` or `plexos_device_map` or `device_match_string` was provided. "
                "To fix, provide any of the mappings."
            )
            raise ParserError(msg)

        # Populate databse from XML file.
        xml_file = xml_file or self.run_folder / self.config.fmap["xml_file"]["fname"]
        self.db = PlexosSQLite(xml_fname=xml_file)

        # Extract scenario data
        model_name = getattr(self.config, "model", None)
        logger.debug("Parsing plexos model={}", model_name)
        if model_name is None:
            model_name = self._select_model_name()
        self._process_scenarios(model_name=model_name)

        # date from is in days since 1900, convert to year
        date_from = self._collect_horizon_data(model_name=model_name).get("Date From")
        if date_from is not None:
            self.study_year: int = int((date_from / 365.25) + 1900)
            self.config.weather_year = self.study_year
        else:
            if self.config.weather_year is None:
                msg = (
                    "Weather year can not be None if the model does not provide a year."
                    "Check for correct model name"
                )
                raise ValueError(msg)
            self.study_year = self.config.weather_year

    def build_system(self) -> System:
        """Create infrasys system."""
        logger.info("Building infrasys system using {}", self.__class__.__name__)

        # If we decide to change the engine for handling the data we can do it here.
        object_data = self._plexos_table_data()
        self.plexos_data = self._polarize_data(object_data=object_data)

        # Construct the network
        self._construct_load_zones()
        self._construct_buses()
        self._construct_branches()
        self._construct_interfaces()
        self._construct_reserves()

        # Generators
        self._construct_generators()
        self._add_buses_to_generators()
        self._add_generator_reserves()

        # Batteries
        self._construct_batteries()
        self._add_buses_to_batteries()
        self._add_battery_reserves()

        self._construct_load_profiles()
        return self.system

    def _collect_horizon_data(self, model_name: str) -> dict[str, float]:
        """Collect horizon data (Date From/To) from Plexos database."""
        horizon_query = f"""
        SELECT
            atr.name AS attribute_name,
            COALESCE(attr_data.value, atr.default_value) AS attr_val
        FROM
            t_object
        LEFT JOIN t_class AS class ON
            t_object.class_id == class.class_id
        LEFT JOIN t_attribute AS atr ON
            t_object.class_id  == atr.class_id
        LEFT JOIN t_membership AS tm ON
            t_object.object_id  == tm.child_object_id
        LEFT JOIN t_class AS parent_class ON
            tm.parent_class_id == parent_class.class_id
        LEFT JOIN t_object AS to2 ON
            tm.parent_object_id == to2.object_id
        LEFT JOIN t_attribute_data attr_data ON
            attr_data.attribute_id == atr.attribute_id AND t_object.object_id == attr_data.object_id
        WHERE
            class.name == '{ClassEnum.Horizon.value}'
            AND parent_class.name == '{ClassEnum.Model.value}'
            AND to2.name == '{model_name}'
        """
        horizon_data = self.db.query(horizon_query)
        horizon_map = {key: value for key, value in horizon_data}
        return horizon_map

    def _reconcile_timeseries(self, data_file):
        """
        Adjust timesseries data to match the study year datetime
        index, such as removing or adding leap-year data.
        """
        date_time_column = pd.date_range(
            start=f"1/1/{self.study_year}",
            end=f"1/1/{self.study_year + 1}",
            freq="1h",
            inclusive="left",
        )
        leap_year = len(date_time_column) == 8784

        if data_file.height in [8784, 8760]:
            if data_file.height == 8784 and not leap_year:
                before_feb_29 = data_file.slice(0, 1416)
                after_feb_29 = data_file.slice(1440, len(data_file) - 1440)
                return pl.concat([before_feb_29, after_feb_29])
            elif data_file.height == 8760 and leap_year:
                return handle_leap_year_adjustment(data_file)
            return data_file

        if data_file.height <= 8760:
            return fill_missing_timestamps(data_file, date_time_column)

        if data_file.height in [17568, 17520]:
            return resample_data_to_hourly(data_file)

        return data_file

    def _get_fuel_prices(self):
        logger.debug("Creating fuel representation")
        system_fuels = (pl.col("child_class_name") == ClassEnum.Fuel.value) & (
            pl.col("parent_class_name") == ClassEnum.System.value
        )

        fuels = self._get_model_data(system_fuels)
        fuels.write_csv("fuels.csv")
        fuel_prices = {}
        for fuel_name, fuel_data in fuels.group_by("name"):
            fuel_name = fuel_name[0]
<<<<<<< HEAD
            property_records = fuel_data[DEFAULT_PROPERTY_COLUMNS].to_dicts()
=======
            property_records = fuel_data[
                [
                    "band",
                    "property_name",
                    "property_value",
                    "property_unit",
                    "data_file",
                    "variable",
                    "action",
                    "variable_tag",
                    "variable_default",
                    "timeslice",
                    "timeslice_value",
                ]
            ].to_dicts()
>>>>>>> d1a61f0c

            for property in property_records:
                property.update({"property_unit": "$/MMBtu"})

            mapped_records, multi_band_records = self._parse_property_data(property_records, fuel_name)
            mapped_records["name"] = fuel_name
            fuel_prices[fuel_name] = mapped_records.get("Price", 0)
        return fuel_prices

    def _construct_load_zones(self, default_model=LoadZone) -> None:
        """Create LoadZone representation.

        Plexos can define load at multiple levels, but for balancing the load,
        we assume that it happens at the region level, which is a typical way
        of doing it.
        """
        logger.info("Creating load zone representation")
        system_regions = (pl.col("child_class_name") == ClassEnum.Region.value) & (
            pl.col("parent_class_name") == ClassEnum.System.value
        )
        regions = self._get_model_data(system_regions)

        region_pivot = regions.pivot(  # noqa: PD010
            index=DEFAULT_INDEX,
            columns="property_name",
            values="property_value",
            aggregate_function="first",
        )
        for region in region_pivot.iter_rows(named=True):
            valid_fields, ext_data = field_filter(region, default_model.model_fields)
            valid_fields = prepare_ext_field(valid_fields, ext_data)
            self.system.add_component(default_model(**valid_fields))
        return

    def _construct_buses(self, default_model=ACBus) -> None:
        logger.info("Creating buses representation")
        system_buses = (pl.col("child_class_name") == ClassEnum.Node.value) & (
            pl.col("parent_class_name") == ClassEnum.System.value
        )
        region_buses = (pl.col("child_class_name") == ClassEnum.Region.value) & (
            pl.col("parent_class_name") == ClassEnum.Node.value
        )
        system_buses = self._get_model_data(system_buses)
        buses_region = self._get_model_data(region_buses)
        buses = system_buses.pivot(  # noqa: PD010
            index=DEFAULT_INDEX,
            columns="property_name",
            values="property_value",
            aggregate_function="first",
        )
        for idx, bus in enumerate(buses.iter_rows(named=True)):
            mapped_bus = {self.property_map.get(key, key): value for key, value in bus.items()}

            valid_fields, ext_data = field_filter(mapped_bus, default_model.model_fields)

            # Get region from buses region memberships
            region_name = buses_region.filter(pl.col("parent_object_id") == bus["object_id"])["name"].item()

            valid_fields["load_zone"] = self.system.get_component(LoadZone, name=region_name)

            # NOTE: We do not parser differenet kind of buses from Plexos
            valid_fields["bus_type"] = ACBusTypes.PV

            valid_fields["base_voltage"] = (
                230.0 if not valid_fields.get("base_voltage") else valid_fields["base_voltage"]
            )

            valid_fields = prepare_ext_field(valid_fields, ext_data)
            self.system.add_component(default_model(number=idx + 1, **valid_fields))
        return

    def _construct_reserves(self, default_model=Reserve):
        logger.info("Creating reserve representation")
<<<<<<< HEAD
        system_reserves = self._get_model_data(
            (pl.col("child_class_name") == ClassEnum.Reserve.name)
            & (pl.col("parent_class_name") == ClassEnum.System.name)
        )

        for reserve_name, reserve_data in system_reserves.group_by("name"):
            reserve_name = reserve_name[0]
            logger.trace("Parsing battery = {}", reserve_name)
            property_records = reserve_data[DEFAULT_PROPERTY_COLUMNS].to_dicts()
            mapped_records, _ = self._parse_property_data(property_records, reserve_name)
            mapped_records["name"] = reserve_name
            reserve_type = validate_string(mapped_records.pop("Type", "default"))
            plexos_reserve_map = self.config.defaults["reserve_types"].get(
                str(reserve_type), self.config.defaults["reserve_types"]["default"]
            )  # Pass string so we do not need to convert the json mapping.
            mapped_records["reserve_type"] = ReserveType[plexos_reserve_map["type"]]
            mapped_records["direction"] = ReserveDirection[plexos_reserve_map["direction"]]

            # Service model uses all floats
            mapped_records["max_requirement"] = mapped_records.pop("max_requirement").magnitude
            mapped_records["vors"] = mapped_records.pop("vors").magnitude
            mapped_records["duration"] = mapped_records["duration"].magnitude
            if mapped_records["time_frame"].units == "second":
                mapped_records["time_frame"] = mapped_records["time_frame"].magnitude / 60
            else:
                mapped_records["time_frame"] = mapped_records["time_frame"].magnitude
=======
        system_reserves = (pl.col("child_class_name") == ClassEnum.Reserve.name) & (
            pl.col("parent_class_name") == ClassEnum.System.name
        )
        system_reserves = self._get_model_data(system_reserves)

        reserve_pivot = system_reserves.pivot(  # noqa: PD010
            index=DEFAULT_INDEX,
            columns="property_name",
            values="property_value",
            aggregate_function="first",
        )
        for reserve in reserve_pivot.iter_rows(named=True):
            mapped_reserve = {self.property_map.get(key, key): value for key, value in reserve.items()}
            valid_fields, ext_data = field_filter(mapped_reserve, default_model.model_fields)

            if ext_data:
                # Add reserve type and direction based on Plexos type. If the
                # key is not present, the assumed one is the default (Spinning.Up)
                reserve_type = validate_string(ext_data.pop("Type", "default"))

                # Mapping is integer, but parsing reads it as float.
                if isinstance(reserve_type, float):
                    reserve_type = int(reserve_type)

                # If we do not support the reserve type yield the default one.
                plexos_reserve_map = self.config.defaults["reserve_types"].get(
                    str(reserve_type), self.config.defaults["reserve_types"]["default"]
                )  # Pass string so we do not need to convert the json mapping.

                valid_fields["reserve_type"] = ReserveType[plexos_reserve_map["type"]]
                valid_fields["direction"] = ReserveDirection[plexos_reserve_map["direction"]]

                valid_fields = prepare_ext_field(valid_fields, ext_data)
>>>>>>> d1a61f0c

            valid_fields, ext_data = field_filter(mapped_records, default_model.model_fields)
            valid_fields = prepare_ext_field(valid_fields, ext_data)
            self.system.add_component(default_model(**valid_fields))

        reserve_map = ReserveMap(name="contributing_generators")
        self.system.add_component(reserve_map)
        return

    def _construct_branches(self, default_model=MonitoredLine):
        logger.info("Creating lines")
        system_lines = (pl.col("child_class_name") == ClassEnum.Line.value) & (
            pl.col("parent_class_name") == ClassEnum.System.value
        )
        system_lines = self._get_model_data(system_lines)
        lines_pivot = system_lines.pivot(  # noqa: PD010
            index=DEFAULT_INDEX,
            columns="property_name",
            values="property_value",
            aggregate_function="first",
        )

        lines_pivot_memberships = self.db.get_memberships(
            *lines_pivot["name"].to_list(), object_class=ClassEnum.Line
        )
        for line in lines_pivot.iter_rows(named=True):
            line_properties_mapped = {self.property_map.get(key, key): value for key, value in line.items()}
            line_properties_mapped["rating"] = line_properties_mapped.get("max_power_flow", None)
            line_properties_mapped["rating_up"] = line_properties_mapped.pop("max_power_flow", None)
            line_properties_mapped["rating_down"] = line_properties_mapped.pop("min_power_flow", None)

            valid_fields, ext_data = field_filter(line_properties_mapped, default_model.model_fields)

            from_bus_name = next(
                membership
                for membership in lines_pivot_memberships
                if (
                    membership[2] == line["name"]
                    and membership[5] == ClassEnum.Line.name
                    and membership[6].replace(" ", "") == CollectionEnum.NodeFrom.name
                )
            )[3]
            from_bus = self.system.get_component(ACBus, from_bus_name)
            to_bus_name = next(
                membership
                for membership in lines_pivot_memberships
                if (
                    membership[2] == line["name"]
                    and membership[5] == ClassEnum.Line.name
                    and membership[6].replace(" ", "") == CollectionEnum.NodeTo.name
                )
            )[3]
            to_bus = self.system.get_component(ACBus, to_bus_name)
            valid_fields["from_bus"] = from_bus
            valid_fields["to_bus"] = to_bus

            valid_fields = prepare_ext_field(valid_fields, ext_data)
            self.system.add_component(default_model(**valid_fields))
        return

    def _infer_model_type(self, generator_name):
        inference_mapper = self.device_match_string
        generator_name_lower = generator_name.lower()
        for key, device_info in inference_mapper.items():
            if key in generator_name_lower:
                return device_info
        return None

    def _get_fuel_pmtype(self, generator_name, fuel_name: str | None = None) -> dict[str, str]:
        """Return fuel prime mover combo based on priority.

        This function will return first a match using the generator name, then
        by fuel map and if not it will try to infer it using the generator name

        Returns
        -------
        dict
            Either an empty dictionary or a dictionary with fuel and prime mover type.
        """
        match_fuel_pmtype = (
            self.device_map.get(generator_name)
            or self.fuel_map.get(fuel_name)
            or self._infer_model_type(generator_name)
        )
        if not match_fuel_pmtype:
            return {}

        msg = (
            "Mapping returned a different data structure. "
            f"Returned {type(match_fuel_pmtype)} and expected type dict."
        )
        assert isinstance(match_fuel_pmtype, dict), msg
        return match_fuel_pmtype

    def _get_model_type(self, fuel_pmtype) -> str:
        """Get model type for given pair of fuel and prime mover type.

        Notes
        -----
        We return an empty string if not match found since it is used for the
        getattr function. If you pass a None it does not work.

        Returns
        -------
        str
            Match found or Empty string if not match is found.
        """
        assert len(self.generator_models) < 1000, "Change the data structure. Fool."
        if fuel_pmtype is None:
            return ""
        for model, conditions in self.generator_models.items():
            for cond in conditions:
                if (cond["fuel"] == fuel_pmtype["fuel"] or cond["fuel"] is None) and (
                    cond["type"] == fuel_pmtype["type"] or cond["type"] is None
                ):
                    return model
        return ""

    def _construct_generators(self):
        logger.info("Creating generators")
        system_generators = (pl.col("child_class_name") == ClassEnum.Generator.name) & (
            pl.col("parent_class_name") == ClassEnum.System.name
        )
        system_generators = self._get_model_data(system_generators)
        if self.config.feature_flags.get("plexos-csv", None):
            system_generators.write_csv("generators.csv")

        # NOTE: The best way to identify the type of generator on Plexos is by reading the fuel
        fuel_query = f"""
        SELECT
            parent_obj.name AS parent_object_name,
            child_obj.name AS fuel_name
        FROM
            t_membership AS mem
            LEFT JOIN t_object AS child_obj ON mem.child_object_id = child_obj.object_id
            LEFT JOIN t_object AS parent_obj ON mem.parent_object_id = parent_obj.object_id
            LEFT JOIN t_class AS child_cls ON child_obj.class_id = child_cls.class_id
            LEFT JOIN t_class AS parent_cls ON parent_obj.class_id = parent_cls.class_id
        WHERE
            child_cls.name = '{ClassEnum.Fuel.value}'
            AND parent_cls.name = '{ClassEnum.Generator.value}'
        """
        generator_fuel = self.db.query(fuel_query)
        generator_fuel_map = {key: value for key, value in generator_fuel}
        fuel_prices = self._get_fuel_prices()

        # Iterate over properties to create generator object
        for generator_name, generator_data in system_generators.group_by("name"):
            generator_name = generator_name[0]

            fuel_name = generator_fuel_map.get(generator_name)
            logger.trace("Parsing generator = {} with fuel type = {}", generator_name, fuel_name)

            fuel_pmtype = self._get_fuel_pmtype(generator_name, fuel_name=fuel_name)
<<<<<<< HEAD
            # logger.debug("fuel_pmtype={}", fuel_pmtype)
=======
>>>>>>> d1a61f0c
            if not fuel_pmtype:
                msg = "Fuel mapping not found for {} with fuel_type={}"
                logger.warning(msg, generator_name, fuel_name)
                continue

            # We assume that if we find the fuel, there is a model_map
            model_map = self._get_model_type(fuel_pmtype)
            model_map = getattr(R2X_MODELS, model_map)

<<<<<<< HEAD
            property_records = generator_data[DEFAULT_PROPERTY_COLUMNS].to_dicts()
=======
            property_records = generator_data[
                [
                    "band",
                    "property_name",
                    "property_value",
                    "property_unit",
                    "data_file",
                    "variable",
                    "action",
                    "variable_tag",
                    "variable_default",
                    "timeslice",
                    "timeslice_value",
                ]
            ].to_dicts()
>>>>>>> d1a61f0c
            mapped_records, multi_band_records = self._parse_property_data(property_records, generator_name)
            mapped_records["name"] = generator_name

            # if multi_band_records:
            #     pass

            # Get prime mover enum
            mapped_records["prime_mover_type"] = fuel_pmtype["type"]
            mapped_records["prime_mover_type"] = PrimeMoversType[mapped_records["prime_mover_type"]]
            mapped_records["fuel"] = fuel_pmtype["fuel"]

            # Pumped Storage generators are not required to have Max Capacity property
            if "max_active_power" not in mapped_records and "pump_load" in mapped_records:
                mapped_records["rating"] = mapped_records["pump_load"]

            mapped_records = self._set_unit_availability(mapped_records)
            if mapped_records is None:
<<<<<<< HEAD
                logger.trace("Skipping disabled generator {}", generator_name)
=======
                logger.debug("Skipping disabled generator {}", generator_name)
>>>>>>> d1a61f0c
                # When unit availability is not set, we skip the generator
                continue

            required_fields = {
                key: value for key, value in model_map.model_fields.items() if value.is_required()
            }
            if not all(key in mapped_records for key in required_fields):
                missing_fields = [key for key in required_fields if key not in mapped_records]
                logger.warning(
                    "Skipping generator {}. Missing Required Fields: {}", generator_name, missing_fields
                )
                continue

            mapped_records["fuel_price"] = fuel_prices.get(generator_fuel_map.get(generator_name), 0)
            mapped_records = self._construct_operating_costs(mapped_records, generator_name, model_map)

            # TODO(pesap): Remove base_mva once it is not required field on PowerSystems.jl
            # https://github.com/NREL/R2X/issues/39
            mapped_records["base_mva"] = 1
            valid_fields, ext_data = field_filter(mapped_records, model_map.model_fields)

            ts_fields = {k: v for k, v in mapped_records.items() if isinstance(v, SingleTimeSeries)}

            valid_fields.update(
                {
                    ts_name: ts.data[0].as_py()  # np.mean(ts.data)
                    for ts_name, ts in ts_fields.items()
                    if ts_name in valid_fields.keys()
                }
            )

            valid_fields = prepare_ext_field(valid_fields, ext_data)
            self.system.add_component(model_map(**valid_fields))
            generator = self.system.get_component_by_label(f"{model_map.__name__}.{generator_name}")

            if ts_fields:
                generator = self.system.get_component_by_label(f"{model_map.__name__}.{generator_name}")
                ts_dict = {"solve_year": self.study_year}
                for ts_name, ts in ts_fields.items():
                    ts.variable_name = ts_name
                    self.system.add_time_series(ts, generator, **ts_dict)

    def _add_buses_to_generators(self):
        # Add buses to generators
        generators = [generator["name"] for generator in self.system.to_records(Generator)]
        generator_memberships = self.db.get_memberships(
            *generators,
            object_class=ClassEnum.Generator,
            collection=CollectionEnum.Nodes,
        )
        for generator in self.system.get_components(Generator):
            buses = [membership for membership in generator_memberships if membership[2] == generator.name]
            if buses:
                for bus in buses:
                    try:
                        bus_object = self.system.get_component(ACBus, name=bus[3])
                    except ISNotStored:
                        logger.warning(
                            "Skipping membership for generator:{} since reserve {} is not stored",
                            generator.name,
                            buses[3],
                        )
                        continue
                    generator.bus = bus_object
        return

    def _add_generator_reserves(self):
        reserve_map = self.system.get_component(ReserveMap, name="contributing_generators")
        generators = [generator["name"] for generator in self.system.to_records(Generator)]
        generator_memberships = self.db.get_memberships(
            *generators,
            object_class=ClassEnum.Generator,
            parent_class=ClassEnum.Reserve,
            collection=CollectionEnum.Generators,
        )
        for generator in self.system.get_components(Generator):
            reserves = [membership for membership in generator_memberships if membership[3] == generator.name]
            if reserves:
                # NOTE: This would get replaced if we have a method on infrasys
                # that check if something exists on the system
                for reserve in reserves:
                    try:
                        reserve_object = self.system.get_component(Reserve, name=reserve[2])
                    except ISNotStored:
                        logger.warning(
                            "Skipping membership for generator:{} since reserve {} is not stored",
                            generator.name,
                            reserve[2],
                        )
                        continue
                    reserve_map.mapping[reserve_object.name].append(generator.name)
        return

    def _construct_batteries(self):
        logger.info("Creating battery objects")
        system_batteries = self._get_model_data(
            (pl.col("child_class_name") == ClassEnum.Battery.name)
            & (pl.col("parent_class_name") == ClassEnum.System.name)
        )

        required_fields = {
            key: value for key, value in GenericBattery.model_fields.items() if value.is_required()
        }

        for battery_name, battery_data in system_batteries.group_by("name"):
            battery_name = battery_name[0]
            logger.trace("Parsing battery = {}", battery_name)
<<<<<<< HEAD
            property_records = battery_data[DEFAULT_PROPERTY_COLUMNS].to_dicts()
=======
            property_records = battery_data[
                [
                    "band",
                    "property_name",
                    "property_value",
                    "property_unit",
                    "data_file",
                    "variable",
                    "action",
                    "variable_tag",
                    "variable_default",
                    "timeslice",
                    "timeslice_value",
                ]
            ].to_dicts()
>>>>>>> d1a61f0c

            mapped_records, _ = self._parse_property_data(property_records, battery_name)
            mapped_records["name"] = battery_name

            if "Max Power" in mapped_records:
                mapped_records["rating"] = mapped_records["Max Power"]

            if "Capacity" in mapped_records:
                mapped_records["storage_capacity"] = mapped_records["Capacity"]
            mapped_records["prime_mover_type"] = PrimeMoversType.BA

<<<<<<< HEAD
            mapped_records = self._set_unit_availability(mapped_records)
            if mapped_records is None:
                continue

            valid_fields, ext_data = field_filter(mapped_records, GenericBattery.model_fields)
=======
            valid_fields, ext_data = field_filter(mapped_records, GenericBattery.model_fields)
            valid_fields = self._set_unit_availability(valid_fields)
            if valid_fields is None:
                continue

>>>>>>> d1a61f0c
            if not all(key in valid_fields for key in required_fields):
                missing_fields = [key for key in required_fields if key not in valid_fields]
                logger.warning(
                    "Skipping battery {}. Missing required fields: {}", battery_name, missing_fields
                )
                continue

            if mapped_records["storage_capacity"] == 0:
                logger.warning("Skipping battery {} since it has zero capacity", battery_name)
                continue

            valid_fields = prepare_ext_field(valid_fields, ext_data)
            self.system.add_component(GenericBattery(**valid_fields))
        return

    def _add_buses_to_batteries(self):
        batteries = [battery["name"] for battery in self.system.to_records(GenericBattery)]
        if not batteries:
            msg = "No battery objects found on the system. Skipping adding membership to buses"
            logger.warning(msg)
            return
        generator_memberships = self.db.get_memberships(
            *batteries,
            object_class=ClassEnum.Battery,
            collection=CollectionEnum.Nodes,
        )
        for component in self.system.get_components(GenericBattery):
            buses = [membership for membership in generator_memberships if membership[2] == component.name]
            if buses:
                for bus in buses:
                    try:
                        bus_object = self.system.get_component(ACBus, name=bus[3])
                    except ISNotStored:
                        logger.warning(
                            "Skipping membership for battery:{} since bus {} is not stored",
                            component.name,
                            buses[3],
                        )
                        continue
                    component.bus = bus_object
        return

    def _add_battery_reserves(self):
        reserve_map = self.system.get_component(ReserveMap, name="contributing_generators")
        batteries = [battery["name"] for battery in self.system.to_records(GenericBattery)]
        if not batteries:
            msg = "No battery objects found on the system. Skipping adding membership to buses."
            logger.warning(msg)
            return
        generator_memberships = self.db.get_memberships(
            *batteries,
            object_class=ClassEnum.Battery,
            parent_class=ClassEnum.Reserve,
            collection=CollectionEnum.Batteries,
        )

        for battery in self.system.get_components(GenericBattery):
            reserves = [membership for membership in generator_memberships if membership[3] == battery.name]
            if reserves:
                # NOTE: This would get replaced if we have a method on infrasys
                # that check if something exists on the system
                for reserve in reserves:
                    try:
                        reserve_object = self.system.get_component(Reserve, name=reserve[2])
                    except ISNotStored:
                        logger.warning(
                            "Skipping membership for generator:{} since reserve {} is not stored",
                            battery.name,
                            reserve[2],
                        )
                        continue
                    reserve_map.mapping[reserve_object.name].append(battery.name)
        return

    def _construct_interfaces(self, default_model=TransmissionInterface):
        """Construct Transmission Interface and Transmission Interface Map."""
        logger.info("Creating transmission interfaces")
        system_interfaces_mask = (pl.col("child_class_name") == ClassEnum.Interface.name) & (
            pl.col("parent_class_name") == ClassEnum.System.name
        )
        system_interfaces = self._get_model_data(system_interfaces_mask)
        interfaces = system_interfaces.pivot(  # noqa: PD010
            index=DEFAULT_INDEX,
            columns="property_name",
            values="property_value",
            aggregate_function="first",
        )

        interface_property_map = {
            v: k
            for k, v in self.config.defaults["plexos_property_map"].items()
            if k in default_model.model_fields
        }

        tx_interface_map = TransmissionInterfaceMap(name="transmission_map")
        for interface in interfaces.iter_rows(named=True):
            mapped_interface = {
                interface_property_map.get(key, key): value for key, value in interface.items()
            }
            valid_fields, ext_data = field_filter(mapped_interface, default_model.model_fields)

            # Check that the interface has all the required fields of the model.
            required_fields = {
                key: value for key, value in default_model.model_fields.items() if value.is_required()
            }
            if not all(key in mapped_interface for key in required_fields):
                missing_fields = [key for key in required_fields if key not in mapped_interface]
                logger.warning(
                    "{}:{} missing required fields: {}. Skipping it.",
                    default_model.__name__,
                    interface["name"],
                    missing_fields,
                )
                continue

            valid_fields = prepare_ext_field(valid_fields, ext_data)
            self.system.add_component(default_model(**valid_fields))

        # Add lines memberships
        lines = [line["name"] for line in self.system.to_records(MonitoredLine)]
        lines_memberships = self.db.get_memberships(
            *lines,
            object_class=ClassEnum.Line,
            parent_class=ClassEnum.Interface,
            collection=CollectionEnum.Lines,
        )
        for line in self.system.get_components(MonitoredLine):
            interface = next(
                (membership for membership in lines_memberships if membership[3] == line.name), None
            )
            if interface:
                # NOTE: This would get replaced if we have a method on infrasys
                # that check if something exists on the system
                try:
                    interface_object = self.system.get_component(TransmissionInterface, name=interface[2])
                except ISNotStored:
                    logger.warning(
                        "Skipping membership for line:{} since interface {} is not stored",
                        line.name,
                        interface[2],
                    )
                    continue
                tx_interface_map.mapping[interface_object.name].append(line.label)
        self.system.add_component(tx_interface_map)
        return

    def _construct_value_curves(self, mapped_records, generator_name):
        """Construct value curves for generators."""
        if any("Heat Rate" in key or "heat_rate" in key for key in mapped_records.keys()):
            vc = None
            heat_rate_avg = mapped_records.get("heat_rate", None)
            heat_rate_base = mapped_records.get("Heat Rate Base", None)
            heat_rate_incr = mapped_records.get("Heat Rate Incr", None)
            heat_rate_incr2 = mapped_records.get("Heat Rate Incr2", None)

            if any(
                isinstance(val, SingleTimeSeries) for val in [heat_rate_avg, heat_rate_base, heat_rate_incr]
            ):
                logger.warning(
                    "Time-varying heat-rates not implemented for generator={}. Using Avg Value",
                    generator_name,
                )

            heat_rate_avg = (
                Quantity(
                    heat_rate_avg.data[0].as_py(),  # np.mean(heat_rate_avg.data),
                    units=heat_rate_avg.units,
                )
                if isinstance(heat_rate_avg, SingleTimeSeries)
                else heat_rate_avg
            )
            heat_rate_base = (
                Quantity(
                    heat_rate_base.data[0].as_py(),  # np.mean(heat_rate_base.data),
                    units=heat_rate_base.units,
                )
                if isinstance(heat_rate_base, SingleTimeSeries)
                else heat_rate_base
            )
            heat_rate_incr = (
                Quantity(
                    heat_rate_incr.data[0].as_py(),  # np.mean(heat_rate_incr.data),
                    units=heat_rate_incr.units,
                )
                if isinstance(heat_rate_incr, SingleTimeSeries)
                else heat_rate_incr
            )

            if heat_rate_incr and heat_rate_incr.units == "british_thermal_unit / kilowatt_hour":
                heat_rate_incr = Quantity(heat_rate_incr.magnitude * 1e-3, "british_thermal_unit / watt_hour")

            if heat_rate_avg and heat_rate_avg.units == "british_thermal_unit / kilowatt_hour":
                heat_rate_avg = Quantity(heat_rate_avg.magnitude * 1e-3, "british_thermal_unit / watt_hour")

            if heat_rate_avg:
                fn = LinearFunctionData(proportional_term=heat_rate_avg.magnitude, constant_term=0)
                vc = AverageRateCurve(
                    name=f"{generator_name}_HR",
                    function_data=fn,
                    initial_input=heat_rate_avg.magnitude,
                )
            elif heat_rate_incr2 and "** 2" in str(heat_rate_incr2.units):
                fn = QuadraticFunctionData(
                    quadratic_term=heat_rate_incr2.magnitude,
                    proportional_term=heat_rate_incr.magnitude,
                    constant_term=heat_rate_base.magnitude,
                )
                if self.config.feature_flags.get("quad2pwl", None):
                    n_tranches = self.config.feature_flags.get("quad2pwl", None)
                    fn = construct_pwl_from_quadtratic(fn, mapped_records, n_tranches)
            elif not heat_rate_incr2 and heat_rate_incr:
                fn = LinearFunctionData(
                    proportional_term=heat_rate_incr.magnitude, constant_term=heat_rate_base.magnitude
                )
            else:
                logger.warning("Heat Rate type not implemented for generator={}", generator_name)
                fn = None

            # if mapped_records.get("Bid-Cost Mark-up"):
            #     bid_cost_mark_up(fn, mapped_records)

            if not vc:
                vc = InputOutputCurve(name=f"{generator_name}_HR", function_data=fn)
            mapped_records["hr_value_curve"] = vc
        return mapped_records

    def _construct_operating_costs(self, mapped_records, generator_name, model_map):
        """Construct operating costs from Value Curves and Operating Costs."""
        mapped_records = self._construct_value_curves(mapped_records, generator_name)
        hr_curve = mapped_records.get("hr_value_curve")

        if issubclass(model_map, RenewableGen):
            mapped_records["operation_cost"] = RenewableGenerationCost()
        elif issubclass(model_map, ThermalGen):
            if hr_curve:
                fuel_cost = mapped_records["fuel_price"]
                if isinstance(fuel_cost, SingleTimeSeries):
                    fuel_cost = fuel_cost.data[0].as_py()  # np.mean(fuel_cost.data)
                elif isinstance(fuel_cost, Quantity):
                    fuel_cost = fuel_cost.magnitude
                fuel_curve = FuelCurve(value_curve=hr_curve, fuel_cost=fuel_cost)
                mapped_records["operation_cost"] = ThermalGenerationCost(
                    variable=fuel_curve,
                    start_up=mapped_records.get("startup_cost", 0),
                )
                mapped_records.pop("hr_value_curve")
            else:
                logger.warning("No heat rate curve found for generator={}", generator_name)
        elif issubclass(model_map, HydroDispatch):
            mapped_records["operation_cost"] = HydroGenerationCost()
        else:
            logger.warning(
                "Operating Cost not implemented for generator={} model map={}", generator_name, model_map
            )

        mapped_records["vom_price"] = mapped_records.get("vom_price", 0)
        return mapped_records

    def _select_model_name(self):
        # TODO(pesap): Handle exception if no model name found
        # https://github.com/NREL/R2X/issues/10
        query = f"""
        select obj.name
        from t_object as obj
        left join t_class as cls on obj.class_id = cls.class_id
        where cls.name = '{ClassEnum.Model.name}'
        """
        result = self.db.query(query)
        model_names = [row[0] for row in result]

        print("Available models:")
        for idx, name in enumerate(model_names):
            print(f"{idx + 1}. {name}")

        while True:
            try:
                choice = int(input("Select a model by number: "))
                if 1 <= choice <= len(model_names):
                    return model_names[choice - 1]
                else:
                    print(f"Please enter a number between 1 and {len(model_names)}.")
            except ValueError:
                print("Invalid input. Please enter a number.")

    def _process_scenarios(self, model_name: str | None = None) -> None:
        """Create a SQLite representation of the XML."""
        if model_name is None:
            msg = "Required model name not found. Parser requires a model to parse from the Plexos database"
            raise ModelError(msg)
        # self.db = PlexosSQLite(xml_fname=xml_fpath)

        logger.trace("Getting object_id for model={}", model_name)
        model_id = self.db.query("select object_id from t_object where name = ?", params=(model_name,))
        if len(model_id) > 1:
            msg = f"Multiple models with the same {model_name} returned. Check database or spelling."
            logger.debug(model_id)
            raise ModelError(msg)
        if not model_id:
            msg = f"Model `{model_name}` not found on the XML. Check spelling of the `model_name`."
            raise ParserError(msg)
        self.model_id = model_id[0][0]  # Unpacking tuple [(model_id,)]

        # NOTE: When doing performance updates this query could get some love.
        valid_scenarios = self.db.query(
            "select obj.name from t_membership mem "
            "left join t_object as obj on obj.object_id = mem.child_object_id "
            "left join t_class as cls on cls.class_id = obj.class_id "
            f"where mem.parent_object_id = {self.model_id} and cls.name = '{ClassEnum.Scenario}'"
        )
        if not valid_scenarios:
            msg = f"{model_name=} does not have any scenario attached to it."
            logger.warning(msg)
            return
        assert valid_scenarios
        self.scenarios = [scenario[0] for scenario in valid_scenarios]  # Flatten list of tuples
        return None

    def _set_unit_availability(self, mapped_records):
        """
        Set availability and active power limit TS for generators.
        Note: variables use infrasys naming scheme, rating != plexos rating.
        """
        # TODO @ktehranchi: #35 Include date_from and date_to in the availability
        # https://github.com/NREL/R2X/issues/35
<<<<<<< HEAD
        active_power_limits_max = None
=======

>>>>>>> d1a61f0c
        availability = mapped_records.get("available", None)
        if availability is not None and availability > 0:
            # Set availability, rating, storage_capacity as multiplier of availability/'units'
            if mapped_records.get("storage_capacity") is not None:
                mapped_records["storage_capacity"] *= mapped_records.get("available")
            mapped_records["rating"] = mapped_records.get("rating") * mapped_records.get("available")
            mapped_records["available"] = 1

            # Set active power limits
            rating_factor = mapped_records.get("Rating Factor", 100)
            rating_factor = self._apply_action(np.divide, rating_factor, 100)
            rating = mapped_records.get("rating", None)
            max_active_power = mapped_records.get("max_active_power", None)
            min_energy_hour = mapped_records.get("Min Energy Hour", None)

            if isinstance(max_active_power, dict):
                max_active_power = self._time_slice_handler("max_active_power", max_active_power)

            if max_active_power is not None:
                units = max_active_power.units
                val = self._apply_action(np.multiply, rating_factor, max_active_power)
            elif rating is not None:
                units = rating.units
                val = self._apply_action(np.multiply, rating_factor, rating.magnitude)
            else:
                return mapped_records
            val = self._apply_unit(val, units)

            if min_energy_hour is not None:
                mapped_records["min_active_power"] = mapped_records.pop("Min Energy Hour")

            if isinstance(val, SingleTimeSeries):
                val.variable_name = "max_active_power"
                max_ts_rating = np.max(
                    val.data
                )  # plexos allows dispatch above max rating. Increase rating to max dispatch value
                active_power_limits_max = Quantity(np.maximum(max_ts_rating, rating.magnitude), rating.units)
                self._apply_action(np.divide, val, rating.magnitude)
                mapped_records["max_active_power"] = val

            mapped_records["active_power"] = rating
            mapped_records["active_power_limits_max"] = active_power_limits_max or rating

            if isinstance(rating_factor, SingleTimeSeries):
                mapped_records.pop("Rating Factor")  # rm for ext exporter

        else:  # if unit field not activated in model, skip generator
            mapped_records = None
        return mapped_records

    def _plexos_table_data(self) -> list[tuple]:
        # Get objects table/membership table
        sql_query = files("plexosdb.queries").joinpath("object_query.sql").read_text()
        object_data = self.db.query(sql_query)
        return object_data

    def _polarize_data(self, object_data: list[tuple]) -> pl.DataFrame:
        return pl.from_records(object_data, schema=DEFAULT_QUERY_COLUMNS_SCHEMA)

    def _get_model_data(self, data_filter) -> pl.DataFrame:
        """Filter plexos data for a given class and all scenarios in a model."""
        scenario_specific_data = None
        scenario_filter = None
        if getattr(self, "scenarios", None):
            scenario_filter = pl.col("scenario").is_in(self.scenarios)
            scenario_specific_data = self.plexos_data.filter(data_filter & scenario_filter)
            scenario_specific_data = filter_property_dates(scenario_specific_data, self.study_year)

        base_case_filter = pl.col("scenario").is_null()
        # Default is to parse data normally if there is not scenario. If scenario exist modify the filter.
        if scenario_specific_data is None:
            system_data = self.plexos_data.filter(data_filter & base_case_filter)
            system_data = filter_property_dates(system_data, self.study_year)
        else:
            # include both scenario specific and basecase data
            combined_key_base = pl.col("name") + "_" + pl.col("property_name")
            combined_key_scenario = (
                scenario_specific_data["name"] + "_" + scenario_specific_data["property_name"]
            )

            base_case_filter = base_case_filter & (
                ~combined_key_base.is_in(combined_key_scenario) | pl.col("property_name").is_null()
            )
            base_case_data = self.plexos_data.filter(data_filter & base_case_filter)
            base_case_data = filter_property_dates(base_case_data, self.study_year)

            system_data = pl.concat([scenario_specific_data, base_case_data])

        # If date_from / date_to is specified, override the base_case_value
        rows_to_keep = system_data.filter(pl.col("date_from").is_not_null() | pl.col("date_to").is_not_null())
        rtk_key = rows_to_keep["name"] + "_" + rows_to_keep["property_name"]
        sys_data_key = system_data["name"] + "_" + system_data["property_name"]
        if not rows_to_keep.is_empty():
            # remove if name and property_name are the same
            system_data = system_data.filter(~sys_data_key.is_in(rtk_key))
            system_data = pl.concat([system_data, rows_to_keep])

        # Get System Variables
        variable_data = None
        variable_filter = (
            (pl.col("child_class_name") == ClassEnum.Variable.name)
            & (pl.col("parent_class_name") == ClassEnum.System.name)
            & (pl.col("property_name") != "Sampling Method")
        )
        variable_scenario_data = None
        if scenario_specific_data is not None and scenario_filter is not None:
            variable_scenario_data = self.plexos_data.filter(variable_filter & scenario_filter)

        if variable_scenario_data is not None:
            variable_base_data = self.plexos_data.filter(variable_filter & pl.col("scenario").is_null())
        else:
            variable_base_data = self.plexos_data.filter(variable_filter & base_case_filter)
        if variable_base_data is not None and variable_scenario_data is not None:
            variable_data = pl.concat([variable_scenario_data, variable_base_data])
        system_data = self._join_variable_data(system_data, variable_data)

        # Get System Data Files
        # drop column named data_file and replace it with correct scenario-filtered datafile
        # system_data.drop_in_place("data_file")
        datafile_data = None
        datafile_filter = (pl.col("child_class_name") == ClassEnum.DataFile.value) & (
            pl.col("parent_class_name") == ClassEnum.System.name
        )
        datafile_scenario_data = None
        if scenario_specific_data is not None and scenario_filter is not None:
            datafile_scenario_data = self.plexos_data.filter(datafile_filter & scenario_filter)

        if datafile_scenario_data is not None:
            datafile_base_data = self.plexos_data.filter(datafile_filter & pl.col("scenario").is_null())
        else:
            datafile_base_data = self.plexos_data.filter(datafile_filter & base_case_filter)
        if datafile_base_data is not None and datafile_scenario_data is not None:
            datafile_data = pl.concat([datafile_scenario_data, datafile_base_data])
        system_data = self._join_datafile_data(system_data, datafile_data)
        return system_data

    def _join_datafile_data(self, system_data, datafile_data):
        """Join system data with datafile data."""
        # Filter datafiles
        if datafile_data.height > 0:
            results = []
            grouped = datafile_data.group_by("name")
            for group_name, group_df in grouped:
                if group_df.height > 1:
                    # Check if any scenario_name exists
                    scenario_exists = group_df.filter(pl.col("scenario").is_not_null())

                    if scenario_exists.height > 0:
                        # Select the first row with a scenario_name
                        selected_row = scenario_exists[0]
                    else:
                        # If no scenario_name, select the row with the lowest band_id
                        selected_row = group_df.sort("band").head(1)[0]
                else:
                    # If the group has only one row, select that row
                    selected_row = group_df[0]
                results.append(
                    {
                        "name": group_name[0],
                        "data_file_sc": selected_row["data_text"][0],
                    }
                )
            datafiles_filtered = pl.DataFrame(results)
            system_data = system_data.join(
                datafiles_filtered, left_on="data_file_tag", right_on="name", how="left"
            )
            # replace system_Data["data_file"] with system_data["data_file_sc"]
            system_data.drop_in_place("data_file")
            system_data = system_data.rename({"data_file_sc": "data_file"})
        else:
            # NOTE: We might want to include this at the instead of each function call
            system_data = system_data.with_columns(pl.lit(None).alias("data_file_sc"))
        return system_data

    def _join_variable_data(self, system_data, variable_data):
        """Join system data with variable data."""
        # Filter Variables
        if variable_data is not None:
            results = []
            grouped = variable_data.group_by("name")
            for group_name, group_df in grouped:
                if group_df.height > 1:
                    # Check if any scenario_name exists
                    scenario_exists = group_df.filter(pl.col("scenario").is_not_null())

                    if scenario_exists.height > 0:
                        # Select the first row with a scenario_name
                        selected_row = scenario_exists[0]
                    else:
                        # If no scenario_name, select the row with the lowest band_id
                        selected_row = group_df.sort("band").head(1)[0]
                else:
                    # If the group has only one row, select that row
                    selected_row = group_df[0]
                results.append(
                    {
                        "name": group_name[0],
                        "variable_name": selected_row["data_file_tag"][0],
                        "variable": selected_row["data_file"][0],
                        "variable_default": selected_row["property_value"][0],
                    }
                )
            variables_filtered = pl.DataFrame(results)
            system_data = system_data.join(
                variables_filtered, left_on="variable_tag", right_on="name", how="left"
            )
        else:
            # NOTE: We might want to include this at the instead of each function call
            system_data = system_data.with_columns(
                pl.lit(None).alias("variable"), pl.lit(None).alias("variable_name")
            )
        return system_data

    def _construct_load_profiles(self):
        logger.info("Creating load profile representation")
        system_regions = (pl.col("child_class_name") == ClassEnum.Region.name) & (
            pl.col("parent_class_name") == ClassEnum.System.name
        )
        regions = self._get_model_data(system_regions).filter(~pl.col("variable").is_null())
        for region, region_data in regions.group_by("name"):
            if not len(region_data) == 1:
                msg = (
                    "load data has more than one row for {}. Selecting the first match. "
                    "Check filtering of properties"
                )
                logger.warning(msg, region)

            ts = self._csv_file_handler(
                property_name="max_active_power", property_data=region_data["variable"][0]
            )
            max_load = np.max(ts.data.to_numpy())
            ts = self._apply_action(np.divide, ts, max_load)
            if not ts:
                continue

            bus_region_membership = self.db.get_memberships(
                region[0],
                object_class=ClassEnum.Region,
                parent_class=ClassEnum.Node,
                collection=CollectionEnum.Region,
            )
            for bus in bus_region_membership:
                bus = self.system.get_component(ACBus, name=bus[2])
                load = PowerLoad(
                    name=f"{bus.name}",
                    bus=bus,
                    max_active_power=float(max_load / len(bus_region_membership)) * ureg.MW,
                )
                self.system.add_component(load)
                ts_dict = {"solve_year": self.study_year}

                self.system.add_time_series(ts, load, **ts_dict)
        return

    def _csv_file_handler(self, property_name, property_data):
        fpath_text = property_data
        if "\\" in fpath_text:
            relative_path = PureWindowsPath(fpath_text)
        else:
            relative_path = Path(fpath_text)
        assert relative_path
        assert self.config.run_folder
        fpath = self.config.run_folder / relative_path
        try:
            data_file = pl.read_csv(
                fpath.as_posix(), infer_schema_length=10000
            )  # This might not work on Windows machines
        except FileNotFoundError:
            logger.warning("File {} not found. Skipping it.", relative_path)
            return

        # Lowercase files
        data_file = data_file.with_columns(pl.col(pl.String).str.to_lowercase()).rename(
            {column: column.lower() for column in data_file.columns}
        )

        single_value_data = self._retrieve_single_value_data(property_name, data_file)
        if single_value_data is not None:
            return single_value_data

        time_series_data = self._retrieve_time_series_data(property_name, data_file)
        if time_series_data is not None:
            return time_series_data
        logger.debug("Skipped file {}", relative_path)

    def _retrieve_single_value_data(self, property_name, data_file):
        if (
            all(column in data_file.columns for column in [property_name.lower(), "year"])
            and "month" not in data_file.columns
        ):
            data_file = data_file.filter(pl.col("year") == self.study_year)
            return data_file[property_name.lower()][0]

        if data_file.columns[:2] == PROPERTY_SV_COLUMNS_BASIC:
            return data_file.filter(pl.col("name") == property_name.lower())["value"][0]

        if data_file.columns == PROPERTY_SV_COLUMNS_NAMEYEAR:  # double check this case
            filter_condition = (pl.col("year") == self.study_year) & (pl.col("name") == property_name.lower())
            try:
                return data_file.filter(filter_condition)["value"][0]
            except IndexError:
                logger.warning("Property {} missing data_file data. Skipping it.", property_name)
                return
        return

    def _retrieve_time_series_data(self, property_name, data_file):
        output_columns = ["year", "month", "day", "hour", "value"]

        if all(column in data_file.columns for column in PROPERTY_TS_COLUMNS_MONTH_PIVOT):
            # Convert these types to ["pattern", "value"]
            data_file = data_file.filter(pl.col("name") == property_name.lower())
            data_file = data_file.melt(id_vars=["name"], variable_name="pattern")
            data_file = data_file.select(["pattern", "value"])

        match data_file.columns:
            case ["pattern", "value"]:
                dt = pl.datetime_range(
                    datetime(self.study_year, 1, 1), datetime(self.study_year, 12, 31), "1h", eager=True
                ).alias("datetime")
                date_df = pl.DataFrame({"datetime": dt})
                date_df = date_df.with_columns(
                    [
                        date_df["datetime"].dt.year().alias("year"),
                        date_df["datetime"].dt.month().alias("month"),
                        date_df["datetime"].dt.day().alias("day"),
                        date_df["datetime"].dt.hour().alias("hour"),
                    ]
                )

                data_file = data_file.with_columns(
                    month=pl.col("pattern").str.extract(r"(\d{2})$").cast(pl.Int8)
                )  # If other patterns exist, this will need to change.
                data_file = date_df.join(data_file.select("month", "value"), on="month", how="inner").select(
                    output_columns
                )

            case ["month", "day", "period", "value"]:
                data_file = data_file.rename({"period": "hour"})
                data_file = data_file.with_columns(pl.lit(self.study_year).alias("year"))
                columns = ["year"] + [col for col in data_file.columns if col != "year"]
                data_file = data_file.select(columns)

            case columns if all(
                column in columns for column in [*PROPERTY_TS_COLUMNS_MDP, property_name.lower()]
            ):
                data_file = data_file.with_columns(pl.lit(self.study_year).alias("year"))
                data_file = data_file.rename({property_name.lower(): "value"})
                data_file = data_file.rename({"period": "hour"})
                data_file = data_file.select(output_columns)

            case columns if all(
                column in columns for column in [*PROPERTY_TS_COLUMNS_YM, property_name.lower()]
            ):
                data_file = data_file.filter(pl.col("year") == self.study_year)
                data_file = data_file.rename({property_name.lower(): "value"})
                data_file = data_file.with_columns(day=pl.lit(1), hour=pl.lit(0))
                data_file = data_file.select(output_columns)

            case columns if all(column in columns for column in PROPERTY_TS_COLUMNS_BASIC):
                data_file = data_file.rename({"period": "hour"})
                data_file = data_file.filter(pl.col("year") == self.study_year)

            # case columns if all(column in columns for column in PROPERTY_TS_COLUMNS_MULTIZONE):
            #     # Need to test these file types still
            #     # Drop all columns that are not datetime columns or the region name
            #     data_file = data_file.filter(pl.col("year") == self.study_year)
            #     data_file = data_file.drop(
            #         *[col for col in data_file.columns if col not in DATETIME_COLUMNS_MULTIZONE + [region]]
            #     )
            #     # Rename region name to hour
            #     data_file = data_file.rename({region: "value"})

            case columns if all(column in columns for column in PROPERTY_TS_COLUMNS_PIVOT):
                data_file = data_file.filter(pl.col("year") == self.study_year)
                data_file = data_file.melt(id_vars=PROPERTY_TS_COLUMNS_PIVOT, variable_name="hour")
                data_file = data_file.with_columns(pl.col("hour").cast(pl.Int8))

            case _:
                logger.warning("Data file columns not supported. Skipping it.")
                logger.warning("Datafile Columns: {}", data_file.columns)
                return

        if data_file.is_empty():
            logger.debug("Weather year doesn't exist in {}. Skipping it.", property_name)
            return

        # Format to SingleTimeSeries
        if data_file.columns == output_columns:
            data_file = data_file.sort(["year", "month", "day", "hour"])
            resolution = timedelta(hours=1)
            first_row = data_file.row(0)
            start = datetime(year=first_row[0], month=first_row[1], day=first_row[2])
            variable_name = property_name  # Change with property mapping
            data_file = self._reconcile_timeseries(data_file)
            return SingleTimeSeries.from_array(
                data=data_file["value"].cast(pl.Float64),
                resolution=resolution,
                initial_time=start,
                variable_name=variable_name,
                # Maybe change this to be the property name rather than the object name?
            )
        return

    def _time_slice_handler(self, property_name, property_data):
        """Deconstructs dict of timeslices into SingleTimeSeries objects."""
        resolution = timedelta(hours=1)
        initial_time = datetime(self.study_year, 1, 1)
        date_time_array = np.arange(
            f"{self.study_year}",
            f"{self.study_year + 1}",
            dtype="datetime64[h]",
        )  # Removing 1 day to match ReEDS convention and converting into a vector
        months = np.array([dt.astype("datetime64[M]").astype(int) % 12 + 1 for dt in date_time_array])
        month_datetime_series = np.zeros(len(date_time_array), dtype=float)

        # Helper function to parse the key patterns
        def parse_key(key):
            # Split by semicolons for multiple ranges
            ranges = key.split(";")
            month_list = []
            for rng in ranges:
                # Match ranges like 'M5-10' and single months like 'M1'
                match = re.match(r"M(\d+)(?:-(\d+))?", rng)
                if match:
                    start_month = int(match.group(1))
                    end_month = int(match.group(2)) if match.group(2) else start_month
                    # Generate the list of months from the range
                    month_list.extend(range(start_month, end_month + 1))
            return month_list

        # Fill the month_datetime_series with the property data values
        for key, value in property_data.items():
            months_in_key = parse_key(key)
            # Set the value in the array for the corresponding months
            for month in months_in_key:
                month_datetime_series[months == month] = value.magnitude

        return SingleTimeSeries.from_array(
            month_datetime_series,
            property_name,
            initial_time=initial_time,
            resolution=resolution,
        )

    def _apply_unit(self, value, unit):
        if isinstance(value, SingleTimeSeries):
            value.units = str(unit)
            return value
        return value * unit if unit else value

    def _apply_action(self, action, val_a, val_b):
        val_a_data = val_a.data if isinstance(val_a, SingleTimeSeries) else val_a
        val_b_data = val_b.data if isinstance(val_b, SingleTimeSeries) else val_b

        results = action(val_a_data, val_b_data)
        if isinstance(val_a, SingleTimeSeries):
            val_a.data = results
            return val_a
        if isinstance(val_b, SingleTimeSeries):
            val_b.data = results
            return val_b
        return results

    def _get_value(self, prop_value, unit, record, record_name):
        """Parse Property value from record csv, timeslice, and datafiles."""
        data_file = (
            self._csv_file_handler(record_name, record.get("data_file")) if record.get("data_file") else None
        )
        if data_file is None and record.get("data_file"):
            return None

        var_default = record.get("variable_default")
        variable = (
            self._csv_file_handler(record.get("variable_tag"), record.get("variable"))
            if record.get("variable")
            else var_default
            if var_default != 0
            else None
        )

        actions = {
            "×": np.multiply,  # noqa
            "+": np.add,
            "-": np.subtract,
            "/": np.divide,
            "=": lambda x, y: y,
        }
        action = actions[record.get("action")] if record.get("action") else None
        timeslice_value = record.get("timeslice_value")

        if variable is not None:
            if record.get("action") == "=":
                return self._apply_unit(variable, unit)
            if data_file is not None:
                return self._apply_unit(self._apply_action(action, variable, data_file), unit)
            if prop_value is not None:
                return self._apply_unit(self._apply_action(action, variable, prop_value), unit)
            return self._apply_unit(variable, unit)

        if data_file is not None:
            if timeslice_value is not None and timeslice_value != -1:
                return self._apply_unit(self._apply_action(action, data_file, timeslice_value), unit)
            return self._apply_unit(data_file, unit)

        if timeslice_value is not None and timeslice_value != -1:
            return self._apply_unit(timeslice_value, unit)

        return self._apply_unit(prop_value, unit)

    def _parse_property_data(self, record_data, record_name):
        mapped_properties = {}
        property_counts = {}
        multi_band_properties = set()

        for record in record_data:
            band = record["band"]
            timeslice = record["timeslice"]
            prop_name = record["property_name"]
            prop_value = record["property_value"]
            unit = record["property_unit"].replace("$", "usd")

            mapped_property_name = self.property_map.get(prop_name, prop_name)
            unit = None if unit == "-" else unit
            if unit:
                try:
                    unit = ureg[unit]
                except UndefinedUnitError:
                    unit = None

            value = self._get_value(prop_value, unit, record, record_name)
            if value is None:
                logger.warning("Property {} missing record data for {}. Skipping it.", prop_name, record_name)
                continue

            if timeslice is not None:
                # Timeslice Properties
                if mapped_property_name not in property_counts:
                    # First Time reading timeslice
                    nested_dict = {}
                    nested_dict[timeslice] = value
                    mapped_properties[mapped_property_name] = nested_dict
                    property_counts[mapped_property_name] = {timeslice}
                elif timeslice not in property_counts[mapped_property_name]:
                    mapped_properties[mapped_property_name][timeslice] = value
                    property_counts[mapped_property_name].add(timeslice)
                    multi_band_properties.add(mapped_property_name)
            else:
                # Standard Properties
                if mapped_property_name not in property_counts:
                    # First time reading basic property
                    mapped_properties[mapped_property_name] = value
                    property_counts[mapped_property_name] = {band}
                else:
                    # Multi-band properties
                    if band not in property_counts[mapped_property_name]:
                        new_prop_name = f"{mapped_property_name}_{band}"
                        mapped_properties[new_prop_name] = value
                        property_counts[mapped_property_name].add(band)
                        multi_band_properties.add(mapped_property_name)
                    else:
                        logger.warning(
                            "Property {} for {} has multiple values specified. Using the last one.",
                            mapped_property_name,
                            record_name,
                        )
                        mapped_properties[mapped_property_name] = value
        return mapped_properties, multi_band_properties


if __name__ == "__main__":
    from ..logger import setup_logging
    from .handler import get_parser_data

    run_folder = Path("")
    # Functions relative to the parser.
    setup_logging(level="DEBUG")

    config = Scenario.from_kwargs(
        name="Plexos-Test",
        input_model="plexos",
        run_folder=run_folder,
        solve_year=2030,
        weather_year=2030,
        model="",
    )
    config.fmap["xml_file"]["fname"] = ""

    parser = get_parser_data(config=config, parser_class=PlexosParser)<|MERGE_RESOLUTION|>--- conflicted
+++ resolved
@@ -54,10 +54,7 @@
     filter_property_dates,
     field_filter,
     prepare_ext_field,
-<<<<<<< HEAD
     construct_pwl_from_quadtratic,
-=======
->>>>>>> d1a61f0c
 )
 
 models = importlib.import_module("r2x.models")
@@ -286,25 +283,7 @@
         fuel_prices = {}
         for fuel_name, fuel_data in fuels.group_by("name"):
             fuel_name = fuel_name[0]
-<<<<<<< HEAD
             property_records = fuel_data[DEFAULT_PROPERTY_COLUMNS].to_dicts()
-=======
-            property_records = fuel_data[
-                [
-                    "band",
-                    "property_name",
-                    "property_value",
-                    "property_unit",
-                    "data_file",
-                    "variable",
-                    "action",
-                    "variable_tag",
-                    "variable_default",
-                    "timeslice",
-                    "timeslice_value",
-                ]
-            ].to_dicts()
->>>>>>> d1a61f0c
 
             for property in property_records:
                 property.update({"property_unit": "$/MMBtu"})
@@ -378,7 +357,7 @@
 
     def _construct_reserves(self, default_model=Reserve):
         logger.info("Creating reserve representation")
-<<<<<<< HEAD
+
         system_reserves = self._get_model_data(
             (pl.col("child_class_name") == ClassEnum.Reserve.name)
             & (pl.col("parent_class_name") == ClassEnum.System.name)
@@ -405,41 +384,6 @@
                 mapped_records["time_frame"] = mapped_records["time_frame"].magnitude / 60
             else:
                 mapped_records["time_frame"] = mapped_records["time_frame"].magnitude
-=======
-        system_reserves = (pl.col("child_class_name") == ClassEnum.Reserve.name) & (
-            pl.col("parent_class_name") == ClassEnum.System.name
-        )
-        system_reserves = self._get_model_data(system_reserves)
-
-        reserve_pivot = system_reserves.pivot(  # noqa: PD010
-            index=DEFAULT_INDEX,
-            columns="property_name",
-            values="property_value",
-            aggregate_function="first",
-        )
-        for reserve in reserve_pivot.iter_rows(named=True):
-            mapped_reserve = {self.property_map.get(key, key): value for key, value in reserve.items()}
-            valid_fields, ext_data = field_filter(mapped_reserve, default_model.model_fields)
-
-            if ext_data:
-                # Add reserve type and direction based on Plexos type. If the
-                # key is not present, the assumed one is the default (Spinning.Up)
-                reserve_type = validate_string(ext_data.pop("Type", "default"))
-
-                # Mapping is integer, but parsing reads it as float.
-                if isinstance(reserve_type, float):
-                    reserve_type = int(reserve_type)
-
-                # If we do not support the reserve type yield the default one.
-                plexos_reserve_map = self.config.defaults["reserve_types"].get(
-                    str(reserve_type), self.config.defaults["reserve_types"]["default"]
-                )  # Pass string so we do not need to convert the json mapping.
-
-                valid_fields["reserve_type"] = ReserveType[plexos_reserve_map["type"]]
-                valid_fields["direction"] = ReserveDirection[plexos_reserve_map["direction"]]
-
-                valid_fields = prepare_ext_field(valid_fields, ext_data)
->>>>>>> d1a61f0c
 
             valid_fields, ext_data = field_filter(mapped_records, default_model.model_fields)
             valid_fields = prepare_ext_field(valid_fields, ext_data)
@@ -594,10 +538,7 @@
             logger.trace("Parsing generator = {} with fuel type = {}", generator_name, fuel_name)
 
             fuel_pmtype = self._get_fuel_pmtype(generator_name, fuel_name=fuel_name)
-<<<<<<< HEAD
-            # logger.debug("fuel_pmtype={}", fuel_pmtype)
-=======
->>>>>>> d1a61f0c
+
             if not fuel_pmtype:
                 msg = "Fuel mapping not found for {} with fuel_type={}"
                 logger.warning(msg, generator_name, fuel_name)
@@ -607,25 +548,8 @@
             model_map = self._get_model_type(fuel_pmtype)
             model_map = getattr(R2X_MODELS, model_map)
 
-<<<<<<< HEAD
             property_records = generator_data[DEFAULT_PROPERTY_COLUMNS].to_dicts()
-=======
-            property_records = generator_data[
-                [
-                    "band",
-                    "property_name",
-                    "property_value",
-                    "property_unit",
-                    "data_file",
-                    "variable",
-                    "action",
-                    "variable_tag",
-                    "variable_default",
-                    "timeslice",
-                    "timeslice_value",
-                ]
-            ].to_dicts()
->>>>>>> d1a61f0c
+
             mapped_records, multi_band_records = self._parse_property_data(property_records, generator_name)
             mapped_records["name"] = generator_name
 
@@ -643,11 +567,7 @@
 
             mapped_records = self._set_unit_availability(mapped_records)
             if mapped_records is None:
-<<<<<<< HEAD
                 logger.trace("Skipping disabled generator {}", generator_name)
-=======
-                logger.debug("Skipping disabled generator {}", generator_name)
->>>>>>> d1a61f0c
                 # When unit availability is not set, we skip the generator
                 continue
 
@@ -755,25 +675,8 @@
         for battery_name, battery_data in system_batteries.group_by("name"):
             battery_name = battery_name[0]
             logger.trace("Parsing battery = {}", battery_name)
-<<<<<<< HEAD
+
             property_records = battery_data[DEFAULT_PROPERTY_COLUMNS].to_dicts()
-=======
-            property_records = battery_data[
-                [
-                    "band",
-                    "property_name",
-                    "property_value",
-                    "property_unit",
-                    "data_file",
-                    "variable",
-                    "action",
-                    "variable_tag",
-                    "variable_default",
-                    "timeslice",
-                    "timeslice_value",
-                ]
-            ].to_dicts()
->>>>>>> d1a61f0c
 
             mapped_records, _ = self._parse_property_data(property_records, battery_name)
             mapped_records["name"] = battery_name
@@ -785,19 +688,12 @@
                 mapped_records["storage_capacity"] = mapped_records["Capacity"]
             mapped_records["prime_mover_type"] = PrimeMoversType.BA
 
-<<<<<<< HEAD
             mapped_records = self._set_unit_availability(mapped_records)
             if mapped_records is None:
                 continue
 
             valid_fields, ext_data = field_filter(mapped_records, GenericBattery.model_fields)
-=======
-            valid_fields, ext_data = field_filter(mapped_records, GenericBattery.model_fields)
-            valid_fields = self._set_unit_availability(valid_fields)
-            if valid_fields is None:
-                continue
-
->>>>>>> d1a61f0c
+
             if not all(key in valid_fields for key in required_fields):
                 missing_fields = [key for key in required_fields if key not in valid_fields]
                 logger.warning(
@@ -1122,11 +1018,8 @@
         """
         # TODO @ktehranchi: #35 Include date_from and date_to in the availability
         # https://github.com/NREL/R2X/issues/35
-<<<<<<< HEAD
         active_power_limits_max = None
-=======
-
->>>>>>> d1a61f0c
+
         availability = mapped_records.get("available", None)
         if availability is not None and availability > 0:
             # Set availability, rating, storage_capacity as multiplier of availability/'units'
