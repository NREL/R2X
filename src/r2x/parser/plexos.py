--- conflicted
+++ resolved
@@ -193,11 +193,6 @@
         self._add_battery_reserves()
 
         self._construct_load_profiles()
-<<<<<<< HEAD
-=======
-        # self._construct_areas()
-        # self._construct_transformers()
->>>>>>> 91402867
         return self.system
 
     def _collect_horizon_data(self, model_name: str) -> dict[str, float]:
@@ -474,11 +469,7 @@
             valid["ext"] = extra
         return valid, extra
 
-<<<<<<< HEAD
-    def _get_model_type(self, generator_name, generator_fuel_map):
-=======
     def _get_fuel_pmtype(self, generator_name, generator_fuel_map):
->>>>>>> 91402867
         plexos_fuel_name = generator_fuel_map.get(generator_name)
         logger.trace("Parsing generator = {} with fuel type = {}", generator_name, plexos_fuel_name)
 
@@ -488,19 +479,6 @@
             or self._infer_model_type(generator_name)
         )
 
-<<<<<<< HEAD
-        if fuel_pmtype is None:
-            return "", plexos_fuel_name, ""
-
-        for model, conditions in self.config.defaults["generator_models"].items():
-            for cond in conditions:
-                if (cond["fuel"] == fuel_pmtype["fuel"] or cond["fuel"] is None) and (
-                    cond["type"] == fuel_pmtype["type"] or cond["type"] is None
-                ):
-                    return model, fuel_pmtype["fuel"], fuel_pmtype["type"]
-
-        return "", plexos_fuel_name, ""
-=======
         return fuel_pmtype, plexos_fuel_name
 
     def _get_model_type(self, fuel_pmtype):
@@ -512,7 +490,6 @@
                     ):
                         return model
         return ""
->>>>>>> 91402867
 
     def _construct_generators(self):
         logger.debug("Creating generators")
@@ -544,22 +521,13 @@
         # Iterate over properties for generator
         for generator_name, generator_data in system_generators.group_by("name"):
             generator_name = generator_name[0]
-<<<<<<< HEAD
-            model_map, fuel_type, pm_type = self._get_model_type(generator_name, generator_fuel_map)
-
-=======
             fuel_pmtype, plexos_fuel_name = self._get_fuel_pmtype(generator_name, generator_fuel_map)
             model_map = self._get_model_type(fuel_pmtype)
->>>>>>> 91402867
             if getattr(R2X_MODELS, model_map, None) is None:
                 logger.warning(
                     "Model map not found for generator={} with fuel_type={}. Skipping it.",
                     generator_name,
-<<<<<<< HEAD
-                    fuel_type,
-=======
                     plexos_fuel_name,
->>>>>>> 91402867
                 )
                 continue
             fuel_type, pm_type = fuel_pmtype["fuel"], fuel_pmtype["type"]
@@ -612,10 +580,7 @@
                 continue  # Pass if not available
 
             mapped_records = self._construct_value_curves(mapped_records, generator_name)
-<<<<<<< HEAD
             mapped_records["fuel_price"] = fuel_prices.get(generator_fuel_map.get(generator_name))
-=======
->>>>>>> 91402867
 
             valid_fields, ext_data = self._field_filter(mapped_records, model_map.model_fields)
 
@@ -630,10 +595,6 @@
 
             self.system.add_component(model_map(**valid_fields))
             generator = self.system.get_component_by_label(f"{model_map.__name__}.{generator_name}")
-<<<<<<< HEAD
-=======
-
->>>>>>> 91402867
             if ts_fields:
                 generator = self.system.get_component_by_label(f"{model_map.__name__}.{generator_name}")
                 ts_dict = {"solve_year": self.study_year}
@@ -885,13 +846,8 @@
         self.system.add_component(tx_interface_map)
         return
 
-<<<<<<< HEAD
-    # heat-rates
-    def _construct_value_curves(self, mapped_records, generator_name):
-=======
     def _construct_value_curves(self, mapped_records, generator_name):
         """Construct value curves for generators."""
->>>>>>> 91402867
         if any("Heat Rate" in key for key in mapped_records.keys()):
             vc = None
             heat_rate_avg = mapped_records.get("Heat Rate", None)
@@ -1151,7 +1107,6 @@
                 )
                 self.system.add_component(load)
                 ts_dict = {"solve_year": self.study_year}
-
                 self.system.add_time_series(ts, load, **ts_dict)
         return
 
