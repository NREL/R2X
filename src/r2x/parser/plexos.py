--- conflicted
+++ resolved
@@ -43,10 +43,6 @@
     RenewableGen,
     ThermalGen,
     HydroDispatch,
-<<<<<<< HEAD
-    HydroPumpedStorage,
-=======
->>>>>>> eec9cb6b
 )
 from r2x.utils import validate_string
 
@@ -552,7 +548,6 @@
             model_map = getattr(R2X_MODELS, model_map)
 
             property_records = generator_data[
-<<<<<<< HEAD
                 [
                     "band",
                     "property_name",
@@ -565,19 +560,6 @@
                     "timeslice",
                     "timeslice_value",
                 ]
-=======
-                :
-                # [
-                #     "band",
-                #     "property_name",
-                #     "property_value",
-                #     "property_unit",
-                #     "data_file",
-                #     "variable",
-                #     "action",
-                #     "variable_tag",
-                # ]
->>>>>>> eec9cb6b
             ].to_dicts()
             mapped_records, multi_band_records = self._parse_property_data(property_records, generator_name)
             mapped_records["name"] = generator_name
@@ -595,7 +577,6 @@
             #         mapped_records["prime_mover_type"] = PrimeMoversType.PS
 
             # Pumped Storage generators are not required to have Max Capacity property
-<<<<<<< HEAD
             if "max_active_power" not in mapped_records and "pump_load" in mapped_records:
                 mapped_records["rating"] = mapped_records["pump_load"]
 
@@ -607,11 +588,6 @@
             required_fields = {
                 key: value for key, value in model_map.model_fields.items() if value.is_required()
             }
-=======
-            if "active_power" not in mapped_records and "pump_load" in mapped_records:
-                mapped_records["active_power"] = mapped_records["pump_load"]
-            # NOTE print which missing fields
->>>>>>> eec9cb6b
             if not all(key in mapped_records for key in required_fields):
                 missing_fields = [key for key in required_fields if key not in mapped_records]
                 logger.warning(
@@ -619,20 +595,10 @@
                 )
                 continue
 
-<<<<<<< HEAD
             mapped_records["fuel_price"] = fuel_prices.get(generator_fuel_map.get(generator_name), 0)
             mapped_records = self._construct_operating_costs(mapped_records, generator_name, model_map)
 
             mapped_records["base_mva"] = 1
-=======
-            mapped_records = self._set_unit_availability(mapped_records)
-            if mapped_records is None:
-                # When unit availability is not set, we skip the generator
-                continue
-
-            mapped_records["fuel_price"] = fuel_prices.get(generator_fuel_map.get(generator_name), 0)
-            mapped_records = self._construct_operating_costs(mapped_records, generator_name, model_map)
->>>>>>> eec9cb6b
 
             valid_fields, ext_data = self._field_filter(mapped_records, model_map.model_fields)
 
@@ -736,11 +702,7 @@
             mapped_records["name"] = battery_name
 
             if "Max Power" in mapped_records:
-<<<<<<< HEAD
                 mapped_records["rating"] = mapped_records["Max Power"]
-=======
-                mapped_records["active_power"] = mapped_records["Max Power"]
->>>>>>> eec9cb6b
 
             if "Capacity" in mapped_records:
                 mapped_records["storage_capacity"] = mapped_records["Capacity"]
@@ -963,10 +925,7 @@
                     fuel_cost = fuel_cost.magnitude
                 fuel_curve = FuelCurve(value_curve=hr_curve, fuel_cost=fuel_cost)
                 mapped_records["operation_cost"] = ThermalGenerationCost(variable=fuel_curve)
-<<<<<<< HEAD
                 mapped_records.pop("hr_value_curve")
-=======
->>>>>>> eec9cb6b
             else:
                 logger.warning("No heat rate curve found for generator={}", generator_name)
         elif issubclass(model_map, HydroDispatch):
@@ -1043,32 +1002,18 @@
         """
         availability = mapped_records.get("available", None)
         if availability is not None and availability > 0:
-<<<<<<< HEAD
             # Set availability, rating, storage_capacity as multiplier of availability/'units'
             if mapped_records.get("storage_capacity") is not None:
                 mapped_records["storage_capacity"] *= mapped_records.get("available")
             mapped_records["rating"] = mapped_records.get("rating") * mapped_records.get("available")
             mapped_records["available"] = 1
-=======
-            # Set availability, active_power, storage_capacity as multiplier of availability
-            if records.get("storage_capacity") is not None:
-                records["storage_capacity"] *= records.get("available")
-            records["active_power"] = records.get("active_power") * records.get("available")
-            records["available"] = 1
->>>>>>> eec9cb6b
 
             # Set active power limits
             rating_factor = mapped_records.get("Rating Factor", 100)
             rating_factor = self._apply_action(np.divide, rating_factor, 100)
-<<<<<<< HEAD
             rating = mapped_records.get("rating", None)
             max_active_power = mapped_records.get("max_active_power", None)
             min_energy_hour = mapped_records.get("Min Energy Hour", None)
-=======
-            rating = records.get("rating", None)
-            active_power = records.get("active_power", None)
-            min_energy_hour = records.get("Min Energy Hour", None)
->>>>>>> eec9cb6b
 
             if isinstance(max_active_power, dict):
                 max_active_power = self._time_slice_handler("max_active_power", max_active_power)
@@ -1078,14 +1023,7 @@
                 val = self._apply_action(np.multiply, rating_factor, max_active_power)
             elif rating is not None:
                 units = rating.units
-<<<<<<< HEAD
                 val = self._apply_action(np.multiply, rating_factor, rating.magnitude)
-=======
-                val = rating_factor * rating.magnitude
-            elif active_power is not None:
-                units = active_power.units
-                val = self._apply_action(np.multiply, rating_factor, active_power.magnitude)
->>>>>>> eec9cb6b
             else:
                 return mapped_records
             val = self._apply_unit(val, units)
@@ -1095,18 +1033,9 @@
 
             if isinstance(val, SingleTimeSeries):
                 val.variable_name = "max_active_power"
-<<<<<<< HEAD
                 self._apply_action(np.divide, val, rating.magnitude)
                 mapped_records["max_active_power"] = val
             mapped_records["active_power"] = rating
-=======
-                records["max_active_power"] = val
-                records["rating"] = active_power
-            else:
-                # Assume reactive power not modeled
-                records["active_power"] = val
-                records["rating"] = val
->>>>>>> eec9cb6b
 
             if isinstance(rating_factor, SingleTimeSeries):
                 mapped_records.pop("Rating Factor")  # rm for ext exporter
@@ -1126,31 +1055,16 @@
 
     def _get_model_data(self, data_filter) -> pl.DataFrame:
         """Filter plexos data for a given class and all scenarios in a model."""
-<<<<<<< HEAD
-        if not getattr(self, "scenarios", None):
-            msg = (
-                "Function `._get_model_data` does not work without any valid scenarios. "
-                "Check that the model name exists on the xml file."
-            )
-            raise ModelError(msg)
-
-        base_case_filter = pl.col("scenario").is_null()
-        scenario_filter = pl.col("scenario").is_in(self.scenarios)
-        scenario_specific_data = self.plexos_data.filter(data_filter & scenario_filter)
-        scenario_specific_data = filter_property_dates(scenario_specific_data, self.study_year)
-
-        if scenario_specific_data.is_empty():
-=======
         scenario_specific_data = None
         scenario_filter = None
         if getattr(self, "scenarios", None):
             scenario_filter = pl.col("scenario").is_in(self.scenarios)
             scenario_specific_data = self.plexos_data.filter(data_filter & scenario_filter)
+            scenario_specific_data = filter_property_dates(scenario_specific_data, self.study_year)
 
         base_case_filter = pl.col("scenario").is_null()
         # Default is to parse data normally if there is not scenario. If scenario exist modify the filter.
         if scenario_specific_data is None:
->>>>>>> eec9cb6b
             system_data = self.plexos_data.filter(data_filter & base_case_filter)
             system_data = filter_property_dates(system_data, self.study_year)
         else:
@@ -1168,7 +1082,6 @@
 
             system_data = pl.concat([scenario_specific_data, base_case_data])
 
-<<<<<<< HEAD
         # If date_from / date_to is specified, override the base_case_value
         rows_to_keep = system_data.filter(pl.col("date_from").is_not_null() | pl.col("date_to").is_not_null())
         rtk_key = rows_to_keep["name"] + "_" + rows_to_keep["property_name"]
@@ -1179,10 +1092,7 @@
             system_data = pl.concat([system_data, rows_to_keep])
 
         # Get System Variables
-=======
-        # get system variables
         variable_data = None
->>>>>>> eec9cb6b
         variable_filter = (
             (pl.col("child_class_name") == ClassEnum.Variable.name)
             & (pl.col("parent_class_name") == ClassEnum.System.name)
@@ -1199,19 +1109,10 @@
         if variable_base_data is not None and variable_scenario_data is not None:
             variable_data = pl.concat([variable_scenario_data, variable_base_data])
 
-<<<<<<< HEAD
-        # Filter and Join Variables
-        results = []
-        grouped = variable_data.group_by("name")
-        for group_name, group_df in grouped:
-            if group_df.height > 1:
-                # Check if any scenario_name exists
-                scenario_exists = group_df.filter(pl.col("scenario").is_not_null())
-
-                if scenario_exists.height > 0:
-                    # Select the first row with a scenario_name
-                    selected_row = scenario_exists[0]
-=======
+        return self._join_variable_data(system_data, variable_data)
+
+    def _join_variable_data(self, system_data, variable_data):
+        """Join system data with variable data."""
         # Filter Variables
         if variable_data is not None:
             results = []
@@ -1227,7 +1128,6 @@
                     else:
                         # If no scenario_name, select the row with the lowest band_id
                         selected_row = group_df.sort("band").head(1)[0]
->>>>>>> eec9cb6b
                 else:
                     # If the group has only one row, select that row
                     selected_row = group_df[0]
@@ -1248,26 +1148,8 @@
             system_data = system_data.with_columns(
                 pl.lit(None).alias("variable"), pl.lit(None).alias("variable_name")
             )
-<<<<<<< HEAD
-        variables_filtered = pl.DataFrame(results)
         system_data = system_data.join(
             variables_filtered, left_on="variable_tag", right_on="name", how="left"
-=======
-
-        # Convert date_from and date_to to datetime
-        system_data = system_data.with_columns(
-            [
-                pl.col("date_from").str.strptime(pl.Datetime, "%Y-%m-%dT%H:%M:%S").cast(pl.Date),
-                pl.col("date_to").str.strptime(pl.Datetime, "%Y-%m-%dT%H:%M:%S").cast(pl.Date),
-            ]
-        )
-
-        # Remove Property by study year & date_from/to
-        study_year_date = datetime(self.study_year, 1, 1)
-        system_data = system_data.filter(
-            ((pl.col("date_from").is_null()) | (pl.col("date_from") <= study_year_date))
-            & ((pl.col("date_to").is_null()) | (pl.col("date_to") >= study_year_date))
->>>>>>> eec9cb6b
         )
         return system_data
 
