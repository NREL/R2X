--- conflicted
+++ resolved
@@ -11,15 +11,9 @@
 from r2x.parser.plexos_utils import DATAFILE_COLUMNS
 from r2x.plugin_manager import PluginManager
 
-<<<<<<< HEAD
-
+@PluginManager.register_filter("pl_filter_year")
 def pl_filter_by_year(
     data: pl.DataFrame | pl.LazyFrame, year: int | None = None, year_column: str = "year", **kwargs
-=======
-@PluginManager.register_filter("pl_filter_year")
-def pl_filter_year(
-    data: pl.DataFrame, year: int | None = None, year_columns: list[str] = ["t", "year"], **kwargs
->>>>>>> e9a4b28f
 ) -> pl.DataFrame:
     """Filter the DataFrame by a specific year.
 
@@ -123,11 +117,8 @@
         msg = f"{weather_year=} not in dataset. Select one of the available years {available_years=}"
         raise R2XParserError(msg)
 
-<<<<<<< HEAD
     return data.filter(pl.col(year_column).dt.year() == weather_year)
 
-=======
->>>>>>> e9a4b28f
 @PluginManager.register_filter("pl_remove_duplicates")
 def pl_remove_duplicates(data: pl.DataFrame, columns: DATAFILE_COLUMNS | list[str]) -> pl.DataFrame:
     """Remove duplicate rows from the DataFrame based on certain columns.
